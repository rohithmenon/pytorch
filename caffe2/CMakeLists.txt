# ---[ Generate and install header and cpp files
include(../cmake/Codegen.cmake)

# ---[ Declare source file lists

# ---[ ATen build
if (INTERN_BUILD_ATEN_OPS)
  set(__caffe2_CMAKE_POSITION_INDEPENDENT_CODE ${CMAKE_POSITION_INDEPENDENT_CODE})
  set(CMAKE_POSITION_INDEPENDENT_CODE ON)
  add_subdirectory(../aten aten)
  set(CMAKE_POSITION_INDEPENDENT_CODE ${__caffe2_CMAKE_POSITION_INDEPENDENT_CODE})

  # Generate the headers wrapped by our operator
  add_custom_command(OUTPUT ${CMAKE_CURRENT_BINARY_DIR}/contrib/aten/aten_op.h
  COMMAND
  "${PYTHON_EXECUTABLE}" ${CMAKE_CURRENT_SOURCE_DIR}/contrib/aten/gen_op.py
    --aten_root=${CMAKE_CURRENT_SOURCE_DIR}/../aten
    --template_dir=${CMAKE_CURRENT_SOURCE_DIR}/contrib/aten
    --yaml_dir=${CMAKE_CURRENT_BINARY_DIR}/../aten/src/ATen
    --install_dir=${CMAKE_CURRENT_BINARY_DIR}/contrib/aten
  DEPENDS
  ATEN_CPU_FILES_GEN_TARGET
  ${CMAKE_BINARY_DIR}/aten/src/ATen/Declarations.yaml
  ${CMAKE_CURRENT_SOURCE_DIR}/contrib/aten/gen_op.py
  ${CMAKE_CURRENT_SOURCE_DIR}/contrib/aten/aten_op_template.h)

  add_custom_target(__aten_op_header_gen
    DEPENDS ${CMAKE_CURRENT_BINARY_DIR}/contrib/aten/aten_op.h)
  add_library(aten_op_header_gen INTERFACE)
  add_dependencies(aten_op_header_gen __aten_op_header_gen)

  # Add source, includes, and libs to lists
  list(APPEND Caffe2_CPU_SRCS ${ATen_CPU_SRCS})
  list(APPEND Caffe2_GPU_SRCS ${ATen_CUDA_SRCS})
  list(APPEND Caffe2_HIP_SRCS ${ATen_HIP_SRCS})
  list(APPEND Caffe2_CPU_TEST_SRCS ${ATen_CPU_TEST_SRCS})
  list(APPEND Caffe2_GPU_TEST_SRCS ${ATen_CUDA_TEST_SRCS})
  list(APPEND Caffe2_HIP_TEST_SRCS ${ATen_HIP_TEST_SRCS})
  list(APPEND Caffe2_CPU_TEST_SRCS ${ATen_CORE_TEST_SRCS})
  list(APPEND Caffe2_CPU_INCLUDE ${ATen_CPU_INCLUDE})
  list(APPEND Caffe2_GPU_INCLUDE ${ATen_CUDA_INCLUDE})
  list(APPEND Caffe2_HIP_INCLUDE ${ATen_HIP_INCLUDE})
  list(APPEND Caffe2_DEPENDENCY_LIBS ${ATen_CPU_DEPENDENCY_LIBS})
  list(APPEND Caffe2_CUDA_DEPENDENCY_LIBS ${ATen_CUDA_DEPENDENCY_LIBS})
  list(APPEND Caffe2_HIP_DEPENDENCY_LIBS ${ATen_HIP_DEPENDENCY_LIBS})
  list(APPEND Caffe2_DEPENDENCY_INCLUDE ${ATen_THIRD_PARTY_INCLUDE})
endif()

# ---[ Caffe2 build
# Note: the folders that are being commented out have not been properly
# addressed yet.

add_subdirectory(core)
add_subdirectory(serialize)
add_subdirectory(utils)
add_subdirectory(perfkernels)

# Skip modules that are not used by libtorch mobile yet.
if (NOT INTERN_BUILD_MOBILE OR BUILD_CAFFE2_MOBILE)
  add_subdirectory(contrib)
  add_subdirectory(predictor)
  add_subdirectory(predictor/emulator)
  add_subdirectory(core/nomnigraph)
  if (USE_NVRTC)
    add_subdirectory(cuda_rtc)
  endif()
  add_subdirectory(db)
  add_subdirectory(distributed)
  # add_subdirectory(experiments) # note, we may remove this folder at some point
  add_subdirectory(ideep)
  add_subdirectory(image)
  add_subdirectory(video)
  add_subdirectory(mobile)
  add_subdirectory(mpi)
  add_subdirectory(observers)
  add_subdirectory(onnx)
  if (BUILD_CAFFE2_OPS)
    add_subdirectory(operators)
    add_subdirectory(operators/rnn)
    if (USE_FBGEMM)
      add_subdirectory(quantization)
      add_subdirectory(quantization/server)
    endif()
    if (USE_QNNPACK)
      add_subdirectory(operators/quantized)
    endif()
  endif()
  add_subdirectory(opt)
  add_subdirectory(proto)
  add_subdirectory(python)
  add_subdirectory(queue)
  add_subdirectory(sgd)
  add_subdirectory(share)
  # add_subdirectory(test) # todo: use caffe2_gtest_main instead of gtest_main because we will need to call GlobalInit
  add_subdirectory(transforms)
endif()

# Advanced: if we have white list specified, we will do intersections for all
# main lib srcs.
if (CAFFE2_WHITELISTED_FILES)
  caffe2_do_whitelist(Caffe2_CPU_SRCS CAFFE2_WHITELISTED_FILES)
  caffe2_do_whitelist(Caffe2_GPU_SRCS CAFFE2_WHITELISTED_FILES)
  caffe2_do_whitelist(Caffe2_HIP_SRCS CAFFE2_WHITELISTED_FILES)
endif()

# Debug messages - if you want to get a list of source files, enable the
# following.
if (FALSE)
  message(STATUS "CPU sources: ")
  foreach(tmp ${Caffe2_CPU_SRCS})
    message(STATUS "  " ${tmp})
  endforeach()

  message(STATUS "GPU sources: ")
  foreach(tmp ${Caffe2_GPU_SRCS})
    message(STATUS "  " ${tmp})
  endforeach()

  message(STATUS "CPU include: ")
  foreach(tmp ${Caffe2_CPU_INCLUDE})
    message(STATUS "  " ${tmp})
  endforeach()

  message(STATUS "GPU include: ")
  foreach(tmp ${Caffe2_GPU_INCLUDE})
    message(STATUS "  " ${tmp})
  endforeach()

  message(STATUS "CPU test sources: ")
  foreach(tmp ${Caffe2_CPU_TEST_SRCS})
    message(STATUS "  " ${tmp})
  endforeach()

  message(STATUS "GPU test sources: ")
  foreach(tmp ${Caffe2_GPU_TEST_SRCS})
    message(STATUS "  " ${tmp})
  endforeach()

  message(STATUS "HIP sources: ")
  foreach(tmp ${Caffe2_HIP_SRCS})
    message(STATUS "  " ${tmp})
  endforeach()

  message(STATUS "HIP test sources: ")
  foreach(tmp ${Caffe2_HIP_TEST_SRCS})
    message(STATUS "  " ${tmp})
  endforeach()

  message(STATUS "ATen CPU test sources: ")
  foreach(tmp ${ATen_CPU_TEST_SRCS})
    message(STATUS "  " ${tmp})
  endforeach()

  message(STATUS "ATen CUDA test sources: ")
  foreach(tmp ${ATen_CUDA_TEST_SRCS})
    message(STATUS "  " ${tmp})
  endforeach()

  message(STATUS "ATen HIP test sources: ")
  foreach(tmp ${ATen_HIP_TEST_SRCS})
    message(STATUS "  " ${tmp})
  endforeach()
endif()

if (NOT INTERN_BUILD_MOBILE OR BUILD_CAFFE2_MOBILE)
  # ---[ List of libraries to link with
  add_library(caffe2_protos STATIC $<TARGET_OBJECTS:Caffe2_PROTO>)
  add_dependencies(caffe2_protos Caffe2_PROTO)
  # If we are going to link protobuf locally inside caffe2 libraries, what we will do is
  # to create a helper static library that always contains libprotobuf source files, and
  # link the caffe2 related dependent libraries to it.
  target_include_directories(caffe2_protos INTERFACE $<INSTALL_INTERFACE:include>)
  # Reason for this public dependency is as follows:
  # (1) Strictly speaking, we should not expose any Protobuf related functions. We should
  #     only use function interfaces wrapped with our own public API, and link protobuf
  #     locally.
  # (2) However, currently across the Caffe2 codebase, we have extensive use of protobuf
  #     functionalities. For example, not only libcaffe2.so uses it, but also other
  #     binaries such as python extensions etc. As a result, we will have to have a
  #     transitive dependency to libprotobuf.
  #
  # Good thing is that, if we specify CAFFE2_LINK_LOCAL_PROTOBUF, then we do not need to
  # separately deploy protobuf binaries - libcaffe2.so will contain all functionalities
  # one needs. One can verify this via ldd.
  #
  # TODO item in the future includes:
  # (1) Enable using lite protobuf
  # (2) Properly define public API that do not directly depend on protobuf itself.
  # (3) Expose the libprotobuf.a file for dependent libraries to link to.
  #
  # What it means for users/developers?
  # (1) Users: nothing affecting the users, other than the fact that CAFFE2_LINK_LOCAL_PROTOBUF
  #     avoids the need to deploy protobuf.
  # (2) Developers: if one simply uses core caffe2 functionality without using protobuf,
  #     nothing changes. If one has a dependent library that uses protobuf, then one needs to
  #     have the right protobuf version as well as linking to libprotobuf.a.
  target_link_libraries(caffe2_protos PUBLIC protobuf::libprotobuf)
  if (NOT BUILD_SHARED_LIBS)
    INSTALL(TARGETS caffe2_protos ARCHIVE DESTINATION "${CMAKE_INSTALL_LIBDIR}")
  endif()
endif()

# ==========================================================
# formerly-libtorch
# ==========================================================

set(TORCH_SRC_DIR "${CMAKE_CURRENT_SOURCE_DIR}/../torch")
set(TORCH_ROOT "${TORCH_SRC_DIR}/..")

if(NOT TORCH_INSTALL_BIN_DIR)
  set(TORCH_INSTALL_BIN_DIR bin)
endif()

if(NOT TORCH_INSTALL_INCLUDE_DIR)
  set(TORCH_INSTALL_INCLUDE_DIR include)
endif()

if(NOT TORCH_INSTALL_LIB_DIR)
  set(TORCH_INSTALL_LIB_DIR lib)
endif()



if (NOT INTERN_BUILD_MOBILE OR NOT BUILD_CAFFE2_MOBILE)


  set(CMAKE_POSITION_INDEPENDENT_CODE TRUE)

  # Generate files
  set(TOOLS_PATH "${TORCH_ROOT}/tools")

  configure_file("${TORCH_ROOT}/aten/src/ATen/common_with_cwrap.py"
    "${TOOLS_PATH}/shared/cwrap_common.py"
    COPYONLY)

  configure_file("${TORCH_SRC_DIR}/_utils_internal.py"
    "${TOOLS_PATH}/shared/_utils_internal.py"
    COPYONLY)


  set(GENERATED_CXX_TORCH
    "${TORCH_SRC_DIR}/csrc/autograd/generated/Functions.cpp"
    "${TORCH_SRC_DIR}/csrc/jit/generated/register_aten_ops_0.cpp"
    "${TORCH_SRC_DIR}/csrc/jit/generated/register_aten_ops_1.cpp"
    "${TORCH_SRC_DIR}/csrc/jit/generated/register_aten_ops_2.cpp"
    )

  if(NOT INTERN_DISABLE_AUTOGRAD)
    list(APPEND GENERATED_CXX_TORCH
      "${TORCH_SRC_DIR}/csrc/autograd/generated/VariableType_0.cpp"
      "${TORCH_SRC_DIR}/csrc/autograd/generated/VariableType_1.cpp"
      "${TORCH_SRC_DIR}/csrc/autograd/generated/VariableType_2.cpp"
      "${TORCH_SRC_DIR}/csrc/autograd/generated/VariableType_3.cpp"
      "${TORCH_SRC_DIR}/csrc/autograd/generated/VariableType_4.cpp"
    )
  endif()

  set(GENERATED_H_TORCH
    "${TORCH_SRC_DIR}/csrc/autograd/generated/Functions.h"
    "${TORCH_SRC_DIR}/csrc/autograd/generated/variable_factories.h"
    )

  if(NOT INTERN_DISABLE_AUTOGRAD)
    list(APPEND GENERATED_H_TORCH
      "${TORCH_SRC_DIR}/csrc/autograd/generated/VariableType.h"
    )
  endif()

  set(GENERATED_CXX_PYTHON
    "${TORCH_SRC_DIR}/csrc/autograd/generated/python_functions.cpp"
    "${TORCH_SRC_DIR}/csrc/autograd/generated/python_variable_methods.cpp"
    "${TORCH_SRC_DIR}/csrc/autograd/generated/python_torch_functions.cpp"
    "${TORCH_SRC_DIR}/csrc/autograd/generated/python_nn_functions.cpp"
    )

  set(GENERATED_H_PYTHON
    "${TORCH_SRC_DIR}/csrc/autograd/generated/python_functions.h"
    )

  set(TORCH_GENERATED_CODE
    ${GENERATED_CXX_TORCH}
    ${GENERATED_H_TORCH}
    ${GENERATED_CXX_PYTHON}
    ${GENERATED_H_PYTHON}
    )

  add_custom_command(
    OUTPUT
    ${TORCH_GENERATED_CODE}
    COMMAND
    "${PYTHON_EXECUTABLE}" tools/setup_helpers/generate_code.py
      --declarations-path "${CMAKE_BINARY_DIR}/aten/src/ATen/Declarations.yaml"
      --nn-path "aten/src"
      $<$<BOOL:${INTERN_DISABLE_AUTOGRAD}>:--disable-autograd>
      $<$<BOOL:${SELECTED_OP_LIST}>:--selected-op-list-path="${SELECTED_OP_LIST}">
    DEPENDS
    "${CMAKE_BINARY_DIR}/aten/src/ATen/Declarations.yaml"
    "${CMAKE_CURRENT_LIST_DIR}/../aten/src/THNN/generic/THNN.h"
    "${TOOLS_PATH}/autograd/templates/VariableType.h"
    "${TOOLS_PATH}/autograd/templates/VariableType.cpp"
    "${TOOLS_PATH}/autograd/templates/Functions.h"
    "${TOOLS_PATH}/autograd/templates/Functions.cpp"
    "${TOOLS_PATH}/autograd/templates/python_functions.h"
    "${TOOLS_PATH}/autograd/templates/python_functions.cpp"
    "${TOOLS_PATH}/autograd/templates/python_variable_methods.cpp"
    "${TOOLS_PATH}/autograd/templates/python_torch_functions.cpp"
    "${TOOLS_PATH}/autograd/templates/python_nn_functions.cpp"
    "${TOOLS_PATH}/autograd/templates/variable_factories.h"
    "${TOOLS_PATH}/autograd/deprecated.yaml"
    "${TOOLS_PATH}/autograd/derivatives.yaml"
    "${TOOLS_PATH}/autograd/gen_autograd_functions.py"
    "${TOOLS_PATH}/autograd/gen_autograd.py"
    "${TOOLS_PATH}/autograd/gen_python_functions.py"
    "${TOOLS_PATH}/autograd/gen_variable_factories.py"
    "${TOOLS_PATH}/autograd/gen_variable_type.py"
    "${TOOLS_PATH}/autograd/load_derivatives.py"
    "${TOOLS_PATH}/autograd/nested_dict.py"
    "${TOOLS_PATH}/autograd/utils.py"
    "${TOOLS_PATH}/jit/gen_jit_dispatch.py"
    "${TOOLS_PATH}/jit/templates/register_aten_ops.cpp"
    WORKING_DIRECTORY "${TORCH_ROOT}")


  # Required workaround for libtorch_python.so build
  # see https://samthursfield.wordpress.com/2015/11/21/cmake-dependencies-between-targets-and-files-and-custom-commands/#custom-commands-in-different-directories
  add_custom_target(
    generate-torch-sources
    DEPENDS ${TORCH_GENERATED_CODE}
    )


  set(TORCH_SRCS
    ${GENERATED_CXX_TORCH}
    ${GENERATED_H_TORCH}
    ${TORCH_SRC_DIR}/csrc/autograd/anomaly_mode.cpp
    ${TORCH_SRC_DIR}/csrc/autograd/autograd.cpp
    ${TORCH_SRC_DIR}/csrc/autograd/custom_function.cpp
    ${TORCH_SRC_DIR}/csrc/autograd/cpp_hook.cpp
    ${TORCH_SRC_DIR}/csrc/autograd/engine.cpp
    ${TORCH_SRC_DIR}/csrc/autograd/function.cpp
    ${TORCH_SRC_DIR}/csrc/autograd/function_hook.cpp
    ${TORCH_SRC_DIR}/csrc/autograd/functions/accumulate_grad.cpp
    ${TORCH_SRC_DIR}/csrc/autograd/functions/basic_ops.cpp
    ${TORCH_SRC_DIR}/csrc/autograd/functions/tensor.cpp
    ${TORCH_SRC_DIR}/csrc/autograd/functions/utils.cpp
    ${TORCH_SRC_DIR}/csrc/autograd/input_buffer.cpp
    ${TORCH_SRC_DIR}/csrc/autograd/profiler.cpp
    ${TORCH_SRC_DIR}/csrc/autograd/record_function.cpp
    ${TORCH_SRC_DIR}/csrc/autograd/record_function_ops.cpp
    ${TORCH_SRC_DIR}/csrc/autograd/saved_variable.cpp
    ${TORCH_SRC_DIR}/csrc/autograd/variable.cpp
    ${TORCH_SRC_DIR}/csrc/jit/runtime/autodiff.cpp
    ${TORCH_SRC_DIR}/csrc/jit/ir/attributes.cpp
    ${TORCH_SRC_DIR}/csrc/jit/runtime/argument_spec.cpp
    ${TORCH_SRC_DIR}/csrc/jit/api/custom_class.cpp
    ${TORCH_SRC_DIR}/csrc/jit/passes/pass_manager.cpp
    ${TORCH_SRC_DIR}/csrc/jit/serialization/pickler.cpp
    ${TORCH_SRC_DIR}/csrc/jit/serialization/unpickler.cpp
    ${TORCH_SRC_DIR}/csrc/jit/runtime/graph_executor.cpp
    ${TORCH_SRC_DIR}/csrc/jit/serialization/import_source.cpp
    ${TORCH_SRC_DIR}/csrc/jit/serialization/import.cpp
    ${TORCH_SRC_DIR}/csrc/jit/serialization/pickle.cpp
    ${TORCH_SRC_DIR}/csrc/jit/serialization/import_export_helpers.cpp
    ${TORCH_SRC_DIR}/csrc/jit/runtime/instruction.cpp
    ${TORCH_SRC_DIR}/csrc/jit/runtime/interpreter.cpp
    ${TORCH_SRC_DIR}/csrc/jit/ir/constants.cpp
    ${TORCH_SRC_DIR}/csrc/jit/ir/node_hashing.cpp
    ${TORCH_SRC_DIR}/csrc/jit/ir/type_hashing.cpp
    ${TORCH_SRC_DIR}/csrc/jit/ir/ir.cpp
    ${TORCH_SRC_DIR}/csrc/jit/ir/irparser.cpp
    ${TORCH_SRC_DIR}/csrc/jit/jit_log.cpp
    ${TORCH_SRC_DIR}/csrc/jit/runtime/operator.cpp
    ${TORCH_SRC_DIR}/csrc/jit/runtime/register_c10_ops.cpp
    ${TORCH_SRC_DIR}/csrc/jit/ir/subgraph_matcher.cpp
    ${TORCH_SRC_DIR}/csrc/jit/runtime/symbolic_script.cpp
    ${TORCH_SRC_DIR}/csrc/jit/runtime/profiling_record.cpp
    ${TORCH_SRC_DIR}/csrc/jit/runtime/profiling_graph_executor_impl.cpp
    ${TORCH_SRC_DIR}/csrc/jit/python/update_graph_executor_opt.cpp
    ${TORCH_SRC_DIR}/csrc/jit/ir/alias_analysis.cpp
    ${TORCH_SRC_DIR}/csrc/jit/passes/batch_mm.cpp
    ${TORCH_SRC_DIR}/csrc/jit/passes/bailout_graph.cpp
    ${TORCH_SRC_DIR}/csrc/jit/passes/canonicalize.cpp
    ${TORCH_SRC_DIR}/csrc/jit/passes/clear_undefinedness.cpp
    ${TORCH_SRC_DIR}/csrc/jit/passes/constant_propagation.cpp
    ${TORCH_SRC_DIR}/csrc/jit/passes/constant_pooling.cpp
    ${TORCH_SRC_DIR}/csrc/jit/passes/common_subexpression_elimination.cpp
    ${TORCH_SRC_DIR}/csrc/jit/passes/create_autodiff_subgraphs.cpp
    ${TORCH_SRC_DIR}/csrc/jit/passes/inline_autodiff_subgraphs.cpp
    ${TORCH_SRC_DIR}/csrc/jit/passes/insert_guards.cpp
    ${TORCH_SRC_DIR}/csrc/jit/passes/inliner.cpp
    ${TORCH_SRC_DIR}/csrc/jit/passes/lift_closures.cpp
    ${TORCH_SRC_DIR}/csrc/jit/passes/inline_forked_closures.cpp
    ${TORCH_SRC_DIR}/csrc/jit/passes/dead_code_elimination.cpp
    ${TORCH_SRC_DIR}/csrc/jit/passes/decompose_ops.cpp
    ${TORCH_SRC_DIR}/csrc/jit/passes/canonicalize_ops.cpp
    ${TORCH_SRC_DIR}/csrc/jit/passes/erase_number_types.cpp
    ${TORCH_SRC_DIR}/csrc/jit/passes/fixup_trace_scope_blocks.cpp
    ${TORCH_SRC_DIR}/csrc/jit/passes/inline_fork_wait.cpp
    ${TORCH_SRC_DIR}/csrc/jit/passes/graph_fuser.cpp
    ${TORCH_SRC_DIR}/csrc/jit/passes/guard_elimination.cpp
    ${TORCH_SRC_DIR}/csrc/jit/passes/inplace_check.cpp
    ${TORCH_SRC_DIR}/csrc/jit/passes/liveness.cpp
    ${TORCH_SRC_DIR}/csrc/jit/passes/loop_unrolling.cpp
    ${TORCH_SRC_DIR}/csrc/jit/passes/lower_grad_of.cpp
    ${TORCH_SRC_DIR}/csrc/jit/passes/lower_graph.cpp
    ${TORCH_SRC_DIR}/csrc/jit/passes/lower_tuples.cpp
    ${TORCH_SRC_DIR}/csrc/jit/passes/peephole.cpp
    ${TORCH_SRC_DIR}/csrc/jit/passes/remove_expands.cpp
    ${TORCH_SRC_DIR}/csrc/jit/passes/remove_inplace_ops.cpp
    ${TORCH_SRC_DIR}/csrc/jit/passes/shape_analysis.cpp
    ${TORCH_SRC_DIR}/csrc/jit/passes/requires_grad_analysis.cpp
    ${TORCH_SRC_DIR}/csrc/jit/passes/specialize_autogradzero.cpp
    ${TORCH_SRC_DIR}/csrc/jit/passes/subgraph_rewrite.cpp
    ${TORCH_SRC_DIR}/csrc/jit/passes/tensorexpr_fuser.cpp
    ${TORCH_SRC_DIR}/csrc/jit/serialization/python_print.cpp
    ${TORCH_SRC_DIR}/csrc/jit/passes/utils/subgraph_utils.cpp
    ${TORCH_SRC_DIR}/csrc/jit/passes/utils/check_alias_annotation.cpp
    ${TORCH_SRC_DIR}/csrc/jit/passes/utils/memory_dag.cpp
    ${TORCH_SRC_DIR}/csrc/jit/passes/quantization.cpp
    ${TORCH_SRC_DIR}/csrc/jit/passes/fuse_linear.cpp
    ${TORCH_SRC_DIR}/csrc/jit/runtime/print_handler.cpp
    ${TORCH_SRC_DIR}/csrc/jit/codegen/fuser/interface.cpp
    ${TORCH_SRC_DIR}/csrc/jit/runtime/register_prim_ops.cpp
    ${TORCH_SRC_DIR}/csrc/jit/runtime/register_prim_ops_c10.cpp
    ${TORCH_SRC_DIR}/csrc/jit/runtime/register_string_ops.cpp
    ${TORCH_SRC_DIR}/csrc/jit/runtime/register_special_ops.cpp
    ${TORCH_SRC_DIR}/csrc/jit/ir/scope.cpp
    ${TORCH_SRC_DIR}/csrc/jit/frontend/ir_emitter.cpp
    ${TORCH_SRC_DIR}/csrc/jit/testing/file_check.cpp
    ${TORCH_SRC_DIR}/csrc/jit/frontend/convert_to_ssa.cpp
    ${TORCH_SRC_DIR}/csrc/jit/frontend/exit_transforms.cpp
    ${TORCH_SRC_DIR}/csrc/jit/frontend/inline_loop_condition.cpp
    ${TORCH_SRC_DIR}/csrc/jit/frontend/schema_matching.cpp
    ${TORCH_SRC_DIR}/csrc/jit/frontend/script_type_parser.cpp
    ${TORCH_SRC_DIR}/csrc/jit/frontend/sugared_value.cpp
    ${TORCH_SRC_DIR}/csrc/jit/ir/class_type.cpp
    ${TORCH_SRC_DIR}/csrc/jit/frontend/parser.cpp
    ${TORCH_SRC_DIR}/csrc/jit/frontend/builtin_functions.cpp
    ${TORCH_SRC_DIR}/csrc/jit/frontend/canonicalize_modified_loop.cpp
    ${TORCH_SRC_DIR}/csrc/jit/frontend/edit_distance.cpp
    ${TORCH_SRC_DIR}/csrc/jit/runtime/logging.cpp
    ${TORCH_SRC_DIR}/csrc/jit/api/module.cpp
    ${TORCH_SRC_DIR}/csrc/jit/api/object.cpp
    ${TORCH_SRC_DIR}/csrc/jit/runtime/jit_exception.cpp
    ${TORCH_SRC_DIR}/csrc/jit/frontend/string_to_type.cpp
    ${TORCH_SRC_DIR}/csrc/jit/serialization/source_range_serialization.cpp
    ${TORCH_SRC_DIR}/csrc/jit/frontend/tracer.cpp
    ${TORCH_SRC_DIR}/csrc/jit/testing/hooks_for_testing.cpp
    ${TORCH_SRC_DIR}/csrc/utils/tensor_flatten.cpp
    ${TORCH_SRC_DIR}/csrc/utils/variadic.cpp
    ${TORCH_SRC_DIR}/csrc/jit/codegen/fuser/kernel_cache.cpp
    ${TORCH_SRC_DIR}/csrc/jit/codegen/fuser/compiler.cpp
    ${TORCH_SRC_DIR}/csrc/jit/codegen/fuser/executor.cpp
    ${TORCH_SRC_DIR}/csrc/jit/codegen/fuser/codegen.cpp
    ${TORCH_SRC_DIR}/csrc/jit/codegen/fuser/fallback.cpp
    ${TORCH_SRC_DIR}/csrc/jit/api/function.cpp
    ${TORCH_SRC_DIR}/csrc/jit/runtime/vararg_functions.cpp

    ${TORCH_SRC_DIR}/csrc/jit/tensorexpr/mem_arena.cpp
    ${TORCH_SRC_DIR}/csrc/jit/tensorexpr/codegen.cpp
    ${TORCH_SRC_DIR}/csrc/jit/tensorexpr/expr.cpp
    ${TORCH_SRC_DIR}/csrc/jit/tensorexpr/eval.cpp
    ${TORCH_SRC_DIR}/csrc/jit/tensorexpr/ir.cpp
    ${TORCH_SRC_DIR}/csrc/jit/tensorexpr/ir_visitor.cpp
    ${TORCH_SRC_DIR}/csrc/jit/tensorexpr/types.cpp
    ${TORCH_SRC_DIR}/csrc/jit/tensorexpr/ir_printer.cpp
    ${TORCH_SRC_DIR}/csrc/jit/tensorexpr/ir_mutator.cpp
    ${TORCH_SRC_DIR}/csrc/jit/tensorexpr/unique_name_manager.cpp
    )

  if (NOT INTERN_DISABLE_MOBILE_INTERP)
    set (MOBILE_SRCS
        ${TORCH_SRC_DIR}/csrc/jit/mobile/function.cpp
        ${TORCH_SRC_DIR}/csrc/jit/mobile/import.cpp
        ${TORCH_SRC_DIR}/csrc/jit/mobile/module.cpp
        ${TORCH_SRC_DIR}/csrc/jit/mobile/register_mobile_ops.cpp
        ${TORCH_SRC_DIR}/csrc/jit/mobile/interpreter.cpp
        ${TORCH_SRC_DIR}/csrc/jit/mobile/type_parser.cpp
        )
    list (APPEND TORCH_SRCS ${MOBILE_SRCS})
  endif()

  if (NOT INTERN_DISABLE_AUTOGRAD)
    list(APPEND TORCH_SRCS
      ${TORCH_SRC_DIR}/csrc/autograd/VariableTypeManual.cpp
    )
  endif()

  if (NOT INTERN_BUILD_MOBILE)
    list(APPEND TORCH_SRCS
      ${TORCH_SRC_DIR}/csrc/api/src/jit.cpp
      ${TORCH_SRC_DIR}/csrc/jit/serialization/export.cpp
      ${TORCH_SRC_DIR}/csrc/jit/serialization/export_module.cpp
      ${TORCH_SRC_DIR}/csrc/jit/serialization/import_legacy.cpp
      ${TORCH_SRC_DIR}/csrc/jit/netdef_converter.cpp
      ${TORCH_SRC_DIR}/csrc/jit/codegen/fuser/cpu/fused_kernel.cpp
      ${TORCH_SRC_DIR}/csrc/jit/api/module_save.cpp
      ${TORCH_SRC_DIR}/csrc/utils/byte_order.cpp
    )
    if (USE_DISTRIBUTED)
      list(APPEND TORCH_SRCS
        ${TORCH_SRC_DIR}/csrc/distributed/autograd/context/container.cpp
        ${TORCH_SRC_DIR}/csrc/distributed/autograd/context/context.cpp
        ${TORCH_SRC_DIR}/csrc/distributed/autograd/engine/dist_engine.cpp
        ${TORCH_SRC_DIR}/csrc/distributed/autograd/functions/recvrpc_backward.cpp
        ${TORCH_SRC_DIR}/csrc/distributed/autograd/functions/sendrpc_backward.cpp
        ${TORCH_SRC_DIR}/csrc/distributed/autograd/rpc_messages/autograd_metadata.cpp
        ${TORCH_SRC_DIR}/csrc/distributed/autograd/rpc_messages/propagate_gradients_req.cpp
        ${TORCH_SRC_DIR}/csrc/distributed/autograd/rpc_messages/propagate_gradients_resp.cpp
        ${TORCH_SRC_DIR}/csrc/distributed/autograd/rpc_messages/cleanup_autograd_context_req.cpp
        ${TORCH_SRC_DIR}/csrc/distributed/autograd/rpc_messages/cleanup_autograd_context_resp.cpp
        ${TORCH_SRC_DIR}/csrc/distributed/autograd/rpc_messages/rpc_with_autograd.cpp
        ${TORCH_SRC_DIR}/csrc/distributed/autograd/utils.cpp
        ${TORCH_SRC_DIR}/csrc/distributed/rpc/message.cpp
        ${TORCH_SRC_DIR}/csrc/distributed/rpc/python_call.cpp
        ${TORCH_SRC_DIR}/csrc/distributed/rpc/python_remote_call.cpp
        ${TORCH_SRC_DIR}/csrc/distributed/rpc/python_resp.cpp
        ${TORCH_SRC_DIR}/csrc/distributed/rpc/request_callback.cpp
        ${TORCH_SRC_DIR}/csrc/distributed/rpc/rpc_agent.cpp
        ${TORCH_SRC_DIR}/csrc/distributed/rpc/rref_context.cpp
        ${TORCH_SRC_DIR}/csrc/distributed/rpc/rref_proto.cpp
        ${TORCH_SRC_DIR}/csrc/distributed/rpc/rref_impl.cpp
        ${TORCH_SRC_DIR}/csrc/distributed/rpc/torchscript_functions.cpp
        ${TORCH_SRC_DIR}/csrc/distributed/rpc/script_call.cpp
        ${TORCH_SRC_DIR}/csrc/distributed/rpc/script_remote_call.cpp
        ${TORCH_SRC_DIR}/csrc/distributed/rpc/script_resp.cpp
        ${TORCH_SRC_DIR}/csrc/distributed/rpc/types.cpp
        ${TORCH_SRC_DIR}/csrc/distributed/rpc/utils.cpp
<<<<<<< HEAD
=======
        ${TORCH_SRC_DIR}/csrc/jit/runtime/register_distributed_ops.cpp
>>>>>>> 746e5218
      )
    endif()
  endif()

  if (USE_CUDA)
    list(APPEND Caffe2_GPU_SRCS
      ${TORCH_SRC_DIR}/csrc/jit/codegen/fuser/cuda/fused_kernel.cpp
      ${TORCH_SRC_DIR}/csrc/autograd/profiler_cuda.cpp
      ${TORCH_SRC_DIR}/csrc/autograd/functions/comm.cpp
      ${TORCH_SRC_DIR}/csrc/cuda/comm.cpp
    )
    add_library(caffe2_nvrtc SHARED ${ATen_NVRTC_STUB_SRCS})
    target_link_libraries(caffe2_nvrtc ${CUDA_NVRTC} ${CUDA_CUDA_LIB} ${CUDA_NVRTC_LIB})
    target_include_directories(caffe2_nvrtc PRIVATE ${CUDA_INCLUDE_DIRS})
    install(TARGETS caffe2_nvrtc DESTINATION "${TORCH_INSTALL_LIB_DIR}")
    if (USE_NCCL)
      list(APPEND Caffe2_GPU_SRCS
        ${TORCH_SRC_DIR}/csrc/cuda/nccl.cpp)
    endif()
  endif()

  if (USE_ROCM)
    list(APPEND Caffe2_HIP_SRCS
      ${TORCH_SRC_DIR}/csrc/jit/codegen/fuser/cuda/fused_kernel.cpp
      ${TORCH_SRC_DIR}/csrc/autograd/profiler_cuda.cpp
      ${TORCH_SRC_DIR}/csrc/autograd/functions/comm.cpp
      ${TORCH_SRC_DIR}/csrc/cuda/comm.cpp
    )
    if (USE_NCCL)
      list(APPEND Caffe2_HIP_SRCS
        ${TORCH_SRC_DIR}/csrc/cuda/nccl.cpp)
    endif()
    # caffe2_nvrtc's stubs to driver APIs are useful for HIP.
    # See NOTE [ ATen NVRTC Stub and HIP ]
    add_library(caffe2_nvrtc SHARED ${ATen_NVRTC_STUB_SRCS})
    target_link_libraries(caffe2_nvrtc ${PYTORCH_HIP_HCC_LIBRARIES} ${ROCM_HIPRTC_LIB})
    target_compile_definitions(caffe2_nvrtc PRIVATE USE_ROCM __HIP_PLATFORM_HCC__)
    install(TARGETS caffe2_nvrtc DESTINATION "${TORCH_INSTALL_LIB_DIR}")
  endif()

  if (NOT NO_API)
    list(APPEND TORCH_SRCS
      ${TORCH_SRC_DIR}/csrc/api/src/cuda.cpp
      ${TORCH_SRC_DIR}/csrc/api/src/data/datasets/mnist.cpp
      ${TORCH_SRC_DIR}/csrc/api/src/data/samplers/distributed.cpp
      ${TORCH_SRC_DIR}/csrc/api/src/data/samplers/random.cpp
      ${TORCH_SRC_DIR}/csrc/api/src/data/samplers/sequential.cpp
      ${TORCH_SRC_DIR}/csrc/api/src/data/samplers/stream.cpp
      ${TORCH_SRC_DIR}/csrc/api/src/enum.cpp
      ${TORCH_SRC_DIR}/csrc/api/src/serialize.cpp
      ${TORCH_SRC_DIR}/csrc/api/src/jit.cpp
      ${TORCH_SRC_DIR}/csrc/api/src/nn/init.cpp
      ${TORCH_SRC_DIR}/csrc/api/src/nn/module.cpp
      ${TORCH_SRC_DIR}/csrc/api/src/nn/modules/_functions.cpp
      ${TORCH_SRC_DIR}/csrc/api/src/nn/modules/activation.cpp
      ${TORCH_SRC_DIR}/csrc/api/src/nn/modules/batchnorm.cpp
      ${TORCH_SRC_DIR}/csrc/api/src/nn/modules/normalization.cpp
      ${TORCH_SRC_DIR}/csrc/api/src/nn/modules/instancenorm.cpp
      ${TORCH_SRC_DIR}/csrc/api/src/nn/modules/conv.cpp
      ${TORCH_SRC_DIR}/csrc/api/src/nn/modules/dropout.cpp
      ${TORCH_SRC_DIR}/csrc/api/src/nn/modules/distance.cpp
      ${TORCH_SRC_DIR}/csrc/api/src/nn/modules/embedding.cpp
      ${TORCH_SRC_DIR}/csrc/api/src/nn/modules/fold.cpp
      ${TORCH_SRC_DIR}/csrc/api/src/nn/modules/linear.cpp
      ${TORCH_SRC_DIR}/csrc/api/src/nn/modules/loss.cpp
      ${TORCH_SRC_DIR}/csrc/api/src/nn/modules/padding.cpp
      ${TORCH_SRC_DIR}/csrc/api/src/nn/modules/pixelshuffle.cpp
      ${TORCH_SRC_DIR}/csrc/api/src/nn/modules/pooling.cpp
      ${TORCH_SRC_DIR}/csrc/api/src/nn/modules/rnn.cpp
      ${TORCH_SRC_DIR}/csrc/api/src/nn/modules/upsampling.cpp
      ${TORCH_SRC_DIR}/csrc/api/src/nn/modules/container/functional.cpp
      ${TORCH_SRC_DIR}/csrc/api/src/nn/modules/container/named_any.cpp
      ${TORCH_SRC_DIR}/csrc/api/src/nn/options/activation.cpp
      ${TORCH_SRC_DIR}/csrc/api/src/nn/options/batchnorm.cpp
      ${TORCH_SRC_DIR}/csrc/api/src/nn/options/embedding.cpp
      ${TORCH_SRC_DIR}/csrc/api/src/nn/options/instancenorm.cpp
      ${TORCH_SRC_DIR}/csrc/api/src/nn/options/normalization.cpp
      ${TORCH_SRC_DIR}/csrc/api/src/nn/options/conv.cpp
      ${TORCH_SRC_DIR}/csrc/api/src/nn/options/dropout.cpp
      ${TORCH_SRC_DIR}/csrc/api/src/nn/options/linear.cpp
      ${TORCH_SRC_DIR}/csrc/api/src/nn/options/padding.cpp
      ${TORCH_SRC_DIR}/csrc/api/src/nn/options/pooling.cpp
      ${TORCH_SRC_DIR}/csrc/api/src/nn/options/rnn.cpp
      ${TORCH_SRC_DIR}/csrc/api/src/nn/options/vision.cpp
      ${TORCH_SRC_DIR}/csrc/api/src/optim/adagrad.cpp
      ${TORCH_SRC_DIR}/csrc/api/src/optim/adam.cpp
      ${TORCH_SRC_DIR}/csrc/api/src/optim/lbfgs.cpp
      ${TORCH_SRC_DIR}/csrc/api/src/optim/optimizer.cpp
      ${TORCH_SRC_DIR}/csrc/api/src/optim/rmsprop.cpp
      ${TORCH_SRC_DIR}/csrc/api/src/optim/serialize.cpp
      ${TORCH_SRC_DIR}/csrc/api/src/optim/sgd.cpp
      ${TORCH_SRC_DIR}/csrc/api/src/serialize/input-archive.cpp
      ${TORCH_SRC_DIR}/csrc/api/src/serialize/output-archive.cpp
    )
  endif()

  list(APPEND Caffe2_CPU_SRCS ${TORCH_SRCS})
endif()

# ==========================================================
# END formerly-libtorch sources
# ==========================================================


add_library(torch_cpu ${Caffe2_CPU_SRCS})
torch_compile_options(torch_cpu)  # see cmake/public/utils.cmake

# This is required for older versions of CMake, which don't allow
# specifying add_library() without a list of source files
set(DUMMY_EMPTY_FILE ${CMAKE_BINARY_DIR}/empty.cpp)

if (MSVC)
  set(DUMMY_FILE_CONTENT "__declspec(dllexport) int ignore_this_library_placeholder(){return 0\\;}")
else()
  set(DUMMY_FILE_CONTENT "")
endif()

file(WRITE ${DUMMY_EMPTY_FILE} ${DUMMY_FILE_CONTENT})

# Wrapper library for people who link against torch and expect both CPU and CUDA support
# Contains "torch_cpu" and "torch_cuda"
add_library(torch ${DUMMY_EMPTY_FILE})

if(USE_ROCM)
  filter_list(__caffe2_hip_srcs_cpp Caffe2_HIP_SRCS "\\.(cu|hip)$")
  set_source_files_properties(${__caffe2_hip_srcs_cpp} PROPERTIES HIP_SOURCE_PROPERTY_FORMAT 1)
endif()

# Compile exposed libraries.
IF (USE_ROCM)
  set(CUDA_LINK_LIBRARIES_KEYWORD PRIVATE)
  hip_add_library(torch_hip ${Caffe2_HIP_SRCS})
  set(CUDA_LINK_LIBRARIES_KEYWORD)
  torch_compile_options(torch_hip)  # see cmake/public/utils.cmake
  # TODO: Not totally sure if this is live or not
  if (USE_NCCL)
    target_link_libraries(torch_hip PRIVATE __caffe2_nccl)
    target_compile_definitions(torch_hip PRIVATE USE_NCCL)
  endif()
ELSEIF(USE_CUDA)
  set(CUDA_LINK_LIBRARIES_KEYWORD PRIVATE)
  cuda_add_library(torch_cuda ${Caffe2_GPU_SRCS})
  set(CUDA_LINK_LIBRARIES_KEYWORD)
  torch_compile_options(torch_cuda)  # see cmake/public/utils.cmake
  if (USE_NCCL)
    target_link_libraries(torch_cuda PRIVATE __caffe2_nccl)
    target_compile_definitions(torch_cuda PRIVATE USE_NCCL)
  endif()
ENDIF()



# ==========================================================
# formerly-libtorch flags
# ==========================================================

if (NOT INTERN_BUILD_MOBILE)
  # Forces caffe2.pb.h to be generated before its dependents are compiled.
  # Adding the generated header file to the ${TORCH_SRCS} list is not sufficient
  # to establish the dependency, since the generation procedure is declared in a different CMake file.
  # See https://samthursfield.wordpress.com/2015/11/21/cmake-dependencies-between-targets-and-files-and-custom-commands/#custom-commands-in-different-directories
  add_dependencies(torch_cpu Caffe2_PROTO)
endif()

if (NOT INTERN_BUILD_MOBILE OR NOT BUILD_CAFFE2_MOBILE)
  if (NOT NO_API)
    target_include_directories(torch_cpu PRIVATE
      ${TORCH_SRC_DIR}/csrc/api
      ${TORCH_SRC_DIR}/csrc/api/include)
  endif()

  if(USE_CUDA)
    if(MSVC)
      if (NOT NVTOOLEXT_HOME)
        set(NVTOOLEXT_HOME "C:/Program Files/NVIDIA Corporation/NvToolsExt")
      endif()
      if (DEFINED ENV{NVTOOLSEXT_PATH})
        set(NVTOOLEXT_HOME $ENV{NVTOOLSEXT_PATH})
        file(TO_CMAKE_PATH ${NVTOOLEXT_HOME} NVTOOLEXT_HOME)
      endif()
      set(TORCH_CUDA_LIBRARIES
        ${NVTOOLEXT_HOME}/lib/x64/nvToolsExt64_1.lib
        ${CUDA_LIBRARIES})
      target_include_directories(torch_cuda PUBLIC "${NVTOOLEXT_HOME}/include")

    elseif(APPLE)
      set(TORCH_CUDA_LIBRARIES
        ${CUDA_TOOLKIT_ROOT_DIR}/lib/libcudart.dylib
        ${CUDA_TOOLKIT_ROOT_DIR}/lib/libnvrtc.dylib
        ${CUDA_TOOLKIT_ROOT_DIR}/lib/libnvToolsExt.dylib
        ${CUDA_LIBRARIES})

    else()
      find_library(LIBNVTOOLSEXT libnvToolsExt.so PATHS ${CUDA_TOOLKIT_ROOT_DIR}/lib64/)
      set(TORCH_CUDA_LIBRARIES
        ${LIBNVTOOLSEXT}
        ${CUDA_LIBRARIES})
    endif()
  endif()


  set(TH_CPU_INCLUDE
    # dense
    aten/src/TH
    ${CMAKE_CURRENT_BINARY_DIR}/aten/src/TH
    ${TORCH_ROOT}/aten/src
    ${CMAKE_CURRENT_BINARY_DIR}/aten/src
    ${CMAKE_BINARY_DIR}/aten/src)
  target_include_directories(torch_cpu PRIVATE ${TH_CPU_INCLUDE})

  set(ATen_CPU_INCLUDE
    ${TORCH_ROOT}/aten/src
    ${CMAKE_CURRENT_BINARY_DIR}/../aten/src
    ${CMAKE_CURRENT_BINARY_DIR}/../aten/src/ATen
    ${CMAKE_BINARY_DIR}/aten/src)

IF (USE_TBB)
  list(APPEND ATen_CPU_INCLUDE ${TBB_ROOT_DIR}/include)
  target_link_libraries(torch_cpu PUBLIC tbb)
ENDIF()


  target_include_directories(torch_cpu PRIVATE ${ATen_CPU_INCLUDE})

  target_include_directories(torch_cpu PRIVATE
    ${TORCH_SRC_DIR}/csrc)

  target_include_directories(torch_cpu PRIVATE
    ${TORCH_ROOT}/third_party/miniz-2.0.8)


  install(DIRECTORY "${TORCH_SRC_DIR}/csrc"
    DESTINATION ${TORCH_INSTALL_INCLUDE_DIR}/torch
    FILES_MATCHING PATTERN "*.h")
  install(FILES "${TORCH_SRC_DIR}/script.h" "${TORCH_SRC_DIR}/extension.h" "${TORCH_SRC_DIR}/custom_class.h" "${TORCH_SRC_DIR}/custom_class_detail.h"
    DESTINATION ${TORCH_INSTALL_INCLUDE_DIR}/torch)


  if (BUILD_TEST AND NOT MSVC AND NOT USE_ROCM)
    add_subdirectory(${TORCH_ROOT}/test/cpp/jit ${CMAKE_BINARY_DIR}/test_jit)
    add_subdirectory(${TORCH_ROOT}/test/cpp/tensorexpr ${CMAKE_BINARY_DIR}/test_tensorexpr)
    if (USE_DISTRIBUTED)
      add_subdirectory(${TORCH_ROOT}/test/cpp/rpc ${CMAKE_BINARY_DIR}/test_cpp_rpc)
    endif()
  endif()

  if (BUILD_TEST AND NOT NO_API)
    add_subdirectory(${TORCH_ROOT}/test/cpp/api ${CMAKE_BINARY_DIR}/test_api)
    add_subdirectory(${TORCH_ROOT}/test/cpp/dist_autograd ${CMAKE_BINARY_DIR}/dist_autograd)
  endif()

  # XXX This ABI check cannot be run with arm-linux-androideabi-g++
  if ("${CMAKE_CXX_COMPILER_ID}" STREQUAL "GNU")
    if (DEFINED GLIBCXX_USE_CXX11_ABI)
      message(STATUS "_GLIBCXX_USE_CXX11_ABI is already defined as a cmake variable")
    else()
      message(STATUS "${CMAKE_CXX_COMPILER} ${TORCH_SRC_DIR}/abi-check.cpp -o ${CMAKE_BINARY_DIR}/abi-check")
      execute_process(
        COMMAND
        "${CMAKE_CXX_COMPILER}"
        "${TORCH_SRC_DIR}/abi-check.cpp"
        "-o"
        "${CMAKE_BINARY_DIR}/abi-check"
        RESULT_VARIABLE ABI_CHECK_COMPILE_RESULT)
      if (ABI_CHECK_COMPILE_RESULT)
        message(FATAL_ERROR "Could not compile ABI Check: ${ABI_CHECK_COMPILE_RESULT}")
      endif()
      execute_process(
        COMMAND "${CMAKE_BINARY_DIR}/abi-check"
        RESULT_VARIABLE ABI_CHECK_RESULT
        OUTPUT_VARIABLE GLIBCXX_USE_CXX11_ABI)
      if (ABI_CHECK_RESULT)
        message(WARNING "Could not run ABI Check: ${ABI_CHECK_RESULT}")
      endif()
    endif()
    message(STATUS "Determined _GLIBCXX_USE_CXX11_ABI=${GLIBCXX_USE_CXX11_ABI}")
  endif()

  # CMake config for external projects.
  configure_file(
    ${PROJECT_SOURCE_DIR}/cmake/TorchConfigVersion.cmake.in
    ${PROJECT_BINARY_DIR}/TorchConfigVersion.cmake
    @ONLY)
  configure_file(
    ${TORCH_ROOT}/cmake/TorchConfig.cmake.in
    ${PROJECT_BINARY_DIR}/TorchConfig.cmake
    @ONLY)
  install(FILES
    ${PROJECT_BINARY_DIR}/TorchConfigVersion.cmake
    ${PROJECT_BINARY_DIR}/TorchConfig.cmake
    DESTINATION share/cmake/Torch)

  if (USE_DISTRIBUTED)
    if (NOT MSVC)
      add_subdirectory(${TORCH_SRC_DIR}/lib/c10d lib_c10d)
    endif()
  endif()


  # ---[ Torch python bindings build
  add_subdirectory(../torch torch)


endif()
# ==========================================================
# END formerly-libtorch flags
# ==========================================================






if (NOT NO_API)
  target_include_directories(torch_cpu PUBLIC
    $<BUILD_INTERFACE:${TORCH_SRC_DIR}/csrc/api>
    $<BUILD_INTERFACE:${TORCH_SRC_DIR}/csrc/api/include>)
endif()


if(USE_OPENMP)
  find_package(OpenMP QUIET)
endif()
if(USE_OPENMP AND OPENMP_FOUND)
  message(STATUS "pytorch is compiling with OpenMP. \n"
    "OpenMP CXX_FLAGS: ${OpenMP_CXX_FLAGS}. \n"
    "OpenMP libraries: ${OpenMP_CXX_LIBRARIES}.")
  target_compile_options(torch_cpu INTERFACE ${OpenMP_CXX_FLAGS})
  target_link_libraries(torch_cpu PRIVATE ${OpenMP_CXX_LIBRARIES})
endif()


if(USE_ROCM)
  target_compile_definitions(torch_hip PRIVATE
    USE_ROCM
    __HIP_PLATFORM_HCC__
    )
  # NB: Massive hack.  torch/csrc/jit/codegen/fuser/codegen.cpp includes
  # torch/csrc/jit/codegen/fuser/cuda/resource_strings.h which changes the
  # strings depending on if you're __HIP_PLATFORM_HCC__ or not.
  # But that file is in torch_cpu!  So, against all odds, this macro
  # has to be set on torch_cpu too.  I also added it to torch for
  # better luck
  target_compile_definitions(torch_cpu PRIVATE
    USE_ROCM
    __HIP_PLATFORM_HCC__
    )
  target_compile_definitions(torch PRIVATE
    USE_ROCM
    __HIP_PLATFORM_HCC__
    )
  target_include_directories(torch_hip PRIVATE
    /opt/rocm/include
    /opt/rocm/hcc/include
    /opt/rocm/rocblas/include
    /opt/rocm/hipsparse/include
    )
endif()

# Pass USE_DISTRIBUTED to torch_cpu, as some codes in jit/pickler.cpp and
# jit/unpickler.cpp need to be compiled only when USE_DISTRIBUTED is set
if (USE_DISTRIBUTED)
  target_compile_definitions(torch_cpu PRIVATE
    USE_DISTRIBUTED
  )
endif()

if (NOT INTERN_BUILD_MOBILE OR BUILD_CAFFE2_MOBILE)
  caffe2_interface_library(caffe2_protos caffe2_protos_whole)
  target_link_libraries(torch_cpu PRIVATE caffe2_protos_whole)
  if (${CAFFE2_LINK_LOCAL_PROTOBUF})
    target_link_libraries(torch_cpu INTERFACE protobuf::libprotobuf)
  else()
    target_link_libraries(torch_cpu PUBLIC protobuf::libprotobuf)
  endif()
endif()

if (USE_OPENMP AND OPENMP_FOUND)
  message(STATUS "Caffe2 is compiling with OpenMP. \n"
    "OpenMP CXX_FLAGS: ${OpenMP_CXX_FLAGS}. \n"
    "OpenMP libraries: ${OpenMP_CXX_LIBRARIES}.")
  target_link_libraries(torch_cpu PRIVATE ${OpenMP_CXX_LIBRARIES})
endif()

target_link_libraries(torch_cpu PUBLIC c10)
target_link_libraries(torch_cpu PUBLIC ${Caffe2_PUBLIC_DEPENDENCY_LIBS})
target_link_libraries(torch_cpu PRIVATE ${Caffe2_DEPENDENCY_LIBS})
target_link_libraries(torch_cpu PRIVATE ${Caffe2_DEPENDENCY_WHOLE_LINK_LIBS})
target_include_directories(torch_cpu INTERFACE $<INSTALL_INTERFACE:include>)
target_include_directories(torch_cpu PRIVATE ${Caffe2_CPU_INCLUDE})
target_include_directories(torch_cpu SYSTEM PRIVATE "${Caffe2_DEPENDENCY_INCLUDE}")
# Set standard properties on the target
torch_set_target_props(torch_cpu)


target_compile_options(torch_cpu PRIVATE "-DCAFFE2_BUILD_MAIN_LIB")
if(USE_CUDA)
  target_compile_options(torch_cuda PRIVATE "-DTORCH_CUDA_BUILD_MAIN_LIB")
  # NB: This must be target_compile_definitions, not target_compile_options,
  # as the latter is not respected by nvcc
  target_compile_definitions(torch_cuda PRIVATE "-DTORCH_CUDA_BUILD_MAIN_LIB")
elseif(USE_ROCM)
  target_compile_options(torch_hip PRIVATE "-DTORCH_HIP_BUILD_MAIN_LIB")
  target_compile_definitions(torch_hip PRIVATE "-DTORCH_HIP_BUILD_MAIN_LIB")
endif()


# ATen parallelism settings
#  OMP - OpenMP for intra-op, native thread pool for inter-op parallelism
#  NATIVE - using native thread pool for intra- and inter-op parallelism
#  TBB - using TBB for intra- and native thread pool for inter-op parallelism
if (INTERN_BUILD_MOBILE AND NOT BUILD_CAFFE2_MOBILE)
  set(ATEN_THREADING "NATIVE" CACHE STRING "ATen parallel backend")
else()
  set(ATEN_THREADING "OMP" CACHE STRING "ATen parallel backend")
endif()

message(STATUS "Using ATen parallel backend: ${ATEN_THREADING}")
if ("${ATEN_THREADING}" STREQUAL "OMP")
  target_compile_definitions(torch_cpu PUBLIC "-DAT_PARALLEL_OPENMP=1")
elseif ("${ATEN_THREADING}" STREQUAL "NATIVE")
  target_compile_definitions(torch_cpu PUBLIC "-DAT_PARALLEL_NATIVE=1")
elseif ("${ATEN_THREADING}" STREQUAL "TBB")
  if (NOT USE_TBB)
    message(FATAL_ERROR "Using TBB backend but USE_TBB is off")
  endif()
  target_compile_definitions(torch_cpu PUBLIC "-DAT_PARALLEL_NATIVE_TBB=1")
else()
  message(FATAL_ERROR "Unknown ATen parallel backend: ${ATEN_THREADING}")
endif()
set(EXPERIMENTAL_SINGLE_THREAD_POOL "0" CACHE STRING
  "Experimental option to use a single thread pool for inter- and intra-op parallelism")
if ("${EXPERIMENTAL_SINGLE_THREAD_POOL}")
  target_compile_definitions(torch_cpu PUBLIC "-DAT_EXPERIMENTAL_SINGLE_THREAD_POOL=1")
endif()

if (MSVC AND NOT BUILD_SHARED_LIBS)
  # Note [Supporting both static and dynamic libraries on Windows]
  # ~~~~~~~~~~~~~~~~~~~~~~~~~~~~~~~~~~~~~~~~~~~~~~~~~~~~~~~~~~~~~
  # A Windows library may be distributed as either a static or dynamic
  # library.  The chosen distribution mechanism affects how you setup
  # the headers for the library: if you statically link a function,
  # all you need is an ordinary signature:
  #
  #     void f();
  #
  # But if you *dynamically* link it, then you must provide a __declspec
  # specifying that it should be imported from a DLL:
  #
  #     __declspec(dllimport) void f();
  #
  # Mixing the two situations will not work: if you specify dllimport
  # while statically linking, the linker will complain it cannot find
  # the __imp_f symbol (which serve as the DLL entrypoint); if you
  # fail to specify dllimport for a symbol that's coming from a DLL,
  # the linker will complain that it can't find f.  Joy!
  #
  # Most places on the Internet, you will find people have written
  # their headers under the assumption that the application will
  # only ever be dynamically linked, as they define a macro which
  # tags a function as __declspec(dllexport) if you are actually
  # building the library, and __declspec(dllimport) otherwise.  But
  # if you want these headers to also work if you are linking against
  # a static library, you need a way to avoid adding these __declspec's
  # at all.  And that "mechanism" needs to apply to any downstream
  # libraries/executables which are going to link against your library.
  #
  #   As an aside, why do we need to support both modes?
  #   For historical reasons, PyTorch ATen on Windows is built dynamically,
  #   while Caffe2 on Windows is built statically (mostly because if
  #   we build it dynamically, we are over the DLL exported symbol limit--and
  #   that is because Caffe2 hasn't comprehensively annotated all symbols
  #   which cross the DLL boundary with CAFFE_API).  So any code
  #   which is used by both PyTorch and Caffe2 needs to support both
  #   modes of linking.
  #
  # So, you have a macro (call it AT_CORE_STATIC_WINDOWS) which you need to have
  # set for any downstream library/executable that transitively includes your
  # headers.  How are you going to do this?  You have two options:
  #
  #   1. Write out a config.h header which stores whether or not
  #      you are linking statically or dynamically.
  #
  #   2. Force all of users to set the the macro themselves.  If they
  #      use cmake, you can set -DAT_CORE_STATIC_WINDOWS=1 as a PUBLIC
  #      compile option, in which case cmake will automatically
  #      add the macro for you.
  #
  # Which one is better? Well, it depends: they trade off implementor
  # ease versus user ease: (1) is more work for the library author
  # but the user doesn't have to worry about it; (2) requires the user
  # to set the macro themselves... but only if they don't use cmake.
  #
  # So, which is appropriate in our situation?  In my mind, here is
  # the distinguishing factor: it is more common to distribute
  # DLLs, since they don't require you to line up the CRT version
  # (/MD, /MDd, /MT, /MTd) and MSVC version at the use site.  So,
  # if a user is already in the business of static linkage, they're
  # already in "expert user" realm.  So, I've decided that at this
  # point in time, the simplicity of implementation of (2) wins out.
  #
  # NB: This must be target_compile_definitions, not target_compile_options,
  # as the latter is not respected by nvcc
  target_compile_definitions(torch_cpu PUBLIC "AT_CORE_STATIC_WINDOWS=1")
endif()
if (MSVC AND BUILD_SHARED_LIBS)
  # ONNX is linked statically and needs to be exported from this library
  # to be used externally. Make sure that references match the export.
  target_compile_options(torch_cpu PRIVATE "-DONNX_BUILD_MAIN_LIB")
endif()

caffe2_interface_library(torch_cpu torch_cpu_library)

if (USE_CUDA)
  caffe2_interface_library(torch_cuda torch_cuda_library)
elseif (USE_ROCM)
  caffe2_interface_library(torch_hip torch_hip_library)
endif()

caffe2_interface_library(torch torch_library)

install(TARGETS torch_cpu torch_cpu_library EXPORT Caffe2Targets DESTINATION "${TORCH_INSTALL_LIB_DIR}")
if (USE_CUDA)
  install(TARGETS torch_cuda torch_cuda_library EXPORT Caffe2Targets DESTINATION "${TORCH_INSTALL_LIB_DIR}")
elseif (USE_ROCM)
  install(TARGETS torch_hip torch_hip_library EXPORT Caffe2Targets DESTINATION "${TORCH_INSTALL_LIB_DIR}")
endif()
install(TARGETS torch torch_library EXPORT Caffe2Targets DESTINATION "${TORCH_INSTALL_LIB_DIR}")

target_link_libraries(torch PUBLIC torch_cpu_library)
if(USE_CUDA)
  target_link_libraries(torch PUBLIC torch_cuda_library)
elseif(USE_ROCM)
  target_link_libraries(torch PUBLIC torch_hip_library)
endif()

list(APPEND Caffe2_MAIN_LIBS torch_library)
if (USE_TBB)
  list(APPEND Caffe2_MAIN_LIBS tbb)
endif()

# Install PDB files for MSVC builds
if (MSVC AND BUILD_SHARED_LIBS)
  install(FILES $<TARGET_PDB_FILE:torch_cpu> DESTINATION "${TORCH_INSTALL_LIB_DIR}" OPTIONAL)
  if(USE_CUDA)
    install(FILES $<TARGET_PDB_FILE:torch_cuda> DESTINATION "${TORCH_INSTALL_LIB_DIR}" OPTIONAL)
  elseif(USE_ROCM)
    install(FILES $<TARGET_PDB_FILE:torch_hip> DESTINATION "${TORCH_INSTALL_LIB_DIR}" OPTIONAL)
  endif()
endif()

# ---[ CUDA library.
if(USE_CUDA)

  target_link_libraries(torch_cuda INTERFACE torch::cudart)
  target_link_libraries(torch_cuda PUBLIC c10_cuda)

  target_link_libraries(torch_cuda PUBLIC ${TORCH_CUDA_LIBRARIES})

  target_include_directories(
      torch_cuda INTERFACE $<INSTALL_INTERFACE:include>)
  target_include_directories(
      torch_cuda PRIVATE ${Caffe2_GPU_INCLUDE})
  target_link_libraries(
      torch_cuda PRIVATE ${Caffe2_CUDA_DEPENDENCY_LIBS})

  # These public dependencies must go after the previous dependencies, as the
  # order of the libraries in the linker call matters here when statically
  # linking; libculibos and cublas must be last.
  target_link_libraries(torch_cuda PUBLIC torch_cpu_library ${Caffe2_PUBLIC_CUDA_DEPENDENCY_LIBS})


endif()


# Note [Global dependencies]
# Some libraries (e.g. OpenMPI) like to dlopen plugins after they're initialized,
# and they assume that all of their symbols will be available in the global namespace.
# On the other hand we try to be good citizens and avoid polluting the symbol
# namespaces, so libtorch is loaded with all its dependencies in a local scope.
# That usually leads to missing symbol errors at run-time, so to avoid a situation like
# this we have to preload those libs in a global namespace.
if (BUILD_SHARED_LIBS)
  add_library(torch_global_deps SHARED ${TORCH_SRC_DIR}/csrc/empty.c)
  set_target_properties(torch_global_deps PROPERTIES LINKER_LANGUAGE C)
  if (USE_MPI)
      target_link_libraries(torch_global_deps ${MPI_CXX_LIBRARIES})
  endif()
  target_link_libraries(torch_global_deps ${MKL_LIBRARIES})
  # The CUDA libraries are linked here for a different reason: in some
  # cases we load these libraries with ctypes, and if they weren't opened
  # with RTLD_GLOBAL, we'll do the "normal" search process again (and
  # not find them, because they're usually in non-standard locations)
  if (USE_CUDA)
    target_link_libraries(torch_global_deps ${TORCH_CUDA_LIBRARIES})
    target_link_libraries(torch_global_deps ${Caffe2_PUBLIC_CUDA_DEPENDENCY_LIBS})
    target_link_libraries(torch_global_deps torch::cudart)
  endif()

  install(TARGETS torch_global_deps DESTINATION "${TORCH_INSTALL_LIB_DIR}")
endif()

# ---[ Caffe2 HIP sources.
if(USE_ROCM)
  # Call again since Caffe2_HIP_INCLUDE is extended with ATen include dirs.
  # Get Compile Definitions from the directory (FindHIP.cmake bug)
  get_directory_property(MY_DEFINITIONS COMPILE_DEFINITIONS)
  if(MY_DEFINITIONS)
    foreach(_item ${MY_DEFINITIONS})
      LIST(APPEND HIP_HCC_FLAGS "-D${_item}")
    endforeach()
  endif()

  # Call again since Caffe2_HIP_INCLUDE is extended with ATen include dirs.
  hip_include_directories(${Caffe2_HIP_INCLUDE})

  # Since PyTorch files contain HIP headers, these flags are required for the necessary definitions to be added.
  target_compile_options(torch_hip PUBLIC ${HIP_CXX_FLAGS})  # experiment
  target_link_libraries(torch_hip PUBLIC c10_hip)

  if(NOT INTERN_BUILD_MOBILE)
    # TODO: Cut this over to ATEN_HIP_FILES_GEN_LIB.  At the moment, we
    # only generate CUDA files
    # NB: This dependency must be PRIVATE, because we don't install
    # ATEN_CUDA_FILES_GEN_LIB (it's a synthetic target just to get the
    # correct dependency from generated files.)
    target_link_libraries(torch_hip PRIVATE ATEN_CUDA_FILES_GEN_LIB)
  endif()
  target_link_libraries(torch_hip PUBLIC torch_cpu_library ${Caffe2_HIP_DEPENDENCY_LIBS})

  # Since PyTorch files contain HIP headers, this is also needed to capture the includes.
  target_include_directories(torch_hip PRIVATE ${Caffe2_HIP_INCLUDE})
  target_include_directories(torch_hip INTERFACE $<INSTALL_INTERFACE:include>)
endif()

# ---[ Test binaries.
if (BUILD_TEST)
  foreach(test_src ${Caffe2_CPU_TEST_SRCS})
    get_filename_component(test_name ${test_src} NAME_WE)
    add_executable(${test_name} "${test_src}")
    target_link_libraries(${test_name} ${Caffe2_MAIN_LIBS} gtest_main)
    target_include_directories(${test_name} PRIVATE $<INSTALL_INTERFACE:include>)
    target_include_directories(${test_name} PRIVATE ${Caffe2_CPU_INCLUDE})
    add_test(NAME ${test_name} COMMAND $<TARGET_FILE:${test_name}>)
    if (INSTALL_TEST)
      install(TARGETS ${test_name} DESTINATION test)
      # Install PDB files for MSVC builds
      if (MSVC AND BUILD_SHARED_LIBS)
        install(FILES $<TARGET_PDB_FILE:${test_name}> DESTINATION test OPTIONAL)
      endif()
    endif()
  endforeach()

  if (USE_CUDA)
    foreach(test_src ${Caffe2_GPU_TEST_SRCS})
      get_filename_component(test_name ${test_src} NAME_WE)
      cuda_add_executable(${test_name} "${test_src}")
      target_link_libraries(${test_name} ${Caffe2_MAIN_LIBS} gtest_main)
      target_include_directories(${test_name} PRIVATE $<INSTALL_INTERFACE:include>)
      target_include_directories(${test_name} PRIVATE ${Caffe2_CPU_INCLUDE})
      add_test(NAME ${test_name} COMMAND $<TARGET_FILE:${test_name}>)
      if (INSTALL_TEST)
        install(TARGETS ${test_name} DESTINATION test)
        # Install PDB files for MSVC builds
        if (MSVC AND BUILD_SHARED_LIBS)
          install(FILES $<TARGET_PDB_FILE:${test_name}> DESTINATION test OPTIONAL)
        endif()
      endif()
    endforeach()
  endif()

  if(USE_ROCM)
    foreach(test_src ${Caffe2_HIP_TEST_SRCS})
      get_filename_component(test_name ${test_src} NAME_WE)
      add_executable(${test_name} "${test_src}")
      target_link_libraries(${test_name} ${Caffe2_MAIN_LIBS} gtest_main)
      target_include_directories(${test_name} PRIVATE $<INSTALL_INTERFACE:include>)
      target_include_directories(${test_name} PRIVATE ${Caffe2_CPU_INCLUDE} ${Caffe2_HIP_INCLUDE})
      target_compile_options(${test_name} PRIVATE ${HIP_CXX_FLAGS})
      add_test(NAME ${test_name} COMMAND $<TARGET_FILE:${test_name}>)
      if (INSTALL_TEST)
        install(TARGETS ${test_name} DESTINATION test)
      endif()
    endforeach()
  endif()

  # For special tests that explicitly uses dependencies, we add them here
  if (USE_MPI)
    target_link_libraries(mpi_test ${MPI_CXX_LIBRARIES})
    if (USE_CUDA)
      target_link_libraries(mpi_gpu_test ${MPI_CXX_LIBRARIES})
    endif()
  endif()
endif()

# Note: we only install the caffe2 python files if BUILD_CAFFE2_OPS is ON
# This is because the build rules here written in such a way that they always
# appear to need to be re-run generating >600 pieces of work during the pytorch
# rebuild step. The long-term fix should be to clean up these rules so they
# only rerun when needed.

if (BUILD_PYTHON)
  # Python site-packages
  # Get canonical directory for python site packages (relative to install
  # location).  It varies from system to system.
  # We should pin the path separator to the forward slash on Windows.
  # More details can be seen at
  # https://github.com/pytorch/pytorch/tree/master/tools/build_pytorch_libs.bat#note-backslash-munging-on-windows
  pycmd(PYTHON_SITE_PACKAGES "
      import os
      from distutils import sysconfig
      print(sysconfig.get_python_lib(prefix=''))
  ")
  file(TO_CMAKE_PATH ${PYTHON_SITE_PACKAGES} PYTHON_SITE_PACKAGES)
  SET(PYTHON_SITE_PACKAGES ${PYTHON_SITE_PACKAGES} PARENT_SCOPE) # for Summary
  # ---[ Options.
  SET(PYTHON_LIB_REL_PATH "${PYTHON_SITE_PACKAGES}" CACHE STRING "Python installation path (relative to CMake installation prefix)")
  message(STATUS "Using ${PYTHON_LIB_REL_PATH} as python relative installation path")
  # Python extension suffix
  # Try to get from python through sysconfig.get_env_var('EXT_SUFFIX') first,
  # fallback to ".pyd" if windows and ".so" for all others.
  pycmd(PY_EXT_SUFFIX "
      from distutils import sysconfig
      ext_suffix = sysconfig.get_config_var('EXT_SUFFIX')
      print(ext_suffix if ext_suffix else '')
  ")
  if("${PY_EXT_SUFFIX}" STREQUAL "")
    if (MSVC)
      set(PY_EXT_SUFFIX ".pyd")
    else()
      set(PY_EXT_SUFFIX ".so")
    endif()
  endif()

  # Allow different install locations for libcaffe2
  # For setuptools installs (that all build Python), install libcaffe2 into
  # site-packages, alongside the torch libraries. The pybind11 library needs
  # an rpath to the torch library folder
  # For cmake installs, including c++ only installs, install libcaffe2 into
  # CMAKE_INSTALL_PREFIX/lib . The pybind11 library can have a hardcoded
  # rpath
  set(caffe2_pybind11_rpath "${_rpath_portable_origin}")
  if(${BUILDING_WITH_TORCH_LIBS})
    # site-packages/caffe2/python/caffe2_pybind11_state
    # site-packages/torch/lib
    set(caffe2_pybind11_rpath "${_rpath_portable_origin}/../../torch/lib")
  endif(${BUILDING_WITH_TORCH_LIBS})

  # Must also include `CMAKE_SHARED_LINKER_FLAGS` in linker flags for
  # `caffe2_pybind11_state_*` targets because paths to required libraries may
  # need to be found there (e.g., specifying path to `libiomp5` with `LDFLAGS`).
  set(_caffe2_pybind11_state_linker_flags "${CMAKE_SHARED_LINKER_FLAGS}")
  if (APPLE)
    set(_caffe2_pybind11_state_linker_flags "${_caffe2_pybind11_state_linker_flags} -undefined dynamic_lookup")
  endif()

  # ---[ Python.
  add_library(caffe2_pybind11_state MODULE ${Caffe2_CPU_PYTHON_SRCS})
  if (NOT MSVC)
    set_target_properties(caffe2_pybind11_state PROPERTIES COMPILE_FLAGS "-fvisibility=hidden")
  endif()
  set_target_properties(caffe2_pybind11_state PROPERTIES PREFIX "" DEBUG_POSTFIX "")
  set_target_properties(caffe2_pybind11_state PROPERTIES SUFFIX ${PY_EXT_SUFFIX})
  set_target_properties(caffe2_pybind11_state PROPERTIES LINK_FLAGS "${_caffe2_pybind11_state_linker_flags}")
  target_include_directories(caffe2_pybind11_state PRIVATE $<INSTALL_INTERFACE:include>)
  target_include_directories(caffe2_pybind11_state PRIVATE ${Caffe2_CPU_INCLUDE})

  target_link_libraries(
      caffe2_pybind11_state torch_library)
  if (WIN32)
    target_link_libraries(caffe2_pybind11_state ${PYTHON_LIBRARIES})
    target_link_libraries(caffe2_pybind11_state onnx_proto)
  endif(WIN32)

  # Install caffe2_pybind11_state(_gpu|hip) in site-packages/caffe2/python,
  # so it needs an rpath to find libcaffe2
  set_target_properties(
      caffe2_pybind11_state PROPERTIES LIBRARY_OUTPUT_DIRECTORY
      ${CMAKE_BINARY_DIR}/caffe2/python)
  install(TARGETS caffe2_pybind11_state DESTINATION "${PYTHON_LIB_REL_PATH}/caffe2/python")
  if (MSVC AND BUILD_SHARED_LIBS)
    install(FILES $<TARGET_PDB_FILE:caffe2_pybind11_state> DESTINATION "${PYTHON_LIB_REL_PATH}/caffe2/python" OPTIONAL)
  endif()
  set_target_properties(caffe2_pybind11_state PROPERTIES INSTALL_RPATH "${caffe2_pybind11_rpath}")

  if(USE_CUDA)
    add_library(caffe2_pybind11_state_gpu MODULE ${Caffe2_GPU_PYTHON_SRCS})
    if (NOT MSVC)
      set_target_properties(caffe2_pybind11_state_gpu PROPERTIES COMPILE_FLAGS "-fvisibility=hidden")
    endif()
    set_target_properties(caffe2_pybind11_state_gpu PROPERTIES PREFIX "" DEBUG_POSTFIX "")
    set_target_properties(caffe2_pybind11_state_gpu PROPERTIES SUFFIX ${PY_EXT_SUFFIX})
    set_target_properties(caffe2_pybind11_state_gpu PROPERTIES LINK_FLAGS "${_caffe2_pybind11_state_linker_flags}")
    target_include_directories(caffe2_pybind11_state_gpu PRIVATE $<INSTALL_INTERFACE:include>)
    target_include_directories(caffe2_pybind11_state_gpu PRIVATE ${Caffe2_CPU_INCLUDE})
    target_link_libraries(caffe2_pybind11_state_gpu torch_library)
    if (WIN32)
      target_link_libraries(caffe2_pybind11_state_gpu ${PYTHON_LIBRARIES})
      target_link_libraries(caffe2_pybind11_state_gpu onnx_proto)
    endif(WIN32)

    # Install with same rpath as non-gpu caffe2_pybind11_state
    set_target_properties(
        caffe2_pybind11_state_gpu PROPERTIES LIBRARY_OUTPUT_DIRECTORY
        ${CMAKE_BINARY_DIR}/caffe2/python)
    install(TARGETS caffe2_pybind11_state_gpu DESTINATION "${PYTHON_LIB_REL_PATH}/caffe2/python")
    if (MSVC AND BUILD_SHARED_LIBS)
      install(FILES $<TARGET_PDB_FILE:caffe2_pybind11_state_gpu> DESTINATION "${PYTHON_LIB_REL_PATH}/caffe2/python" OPTIONAL)
    endif()
    set_target_properties(caffe2_pybind11_state_gpu PROPERTIES INSTALL_RPATH "${caffe2_pybind11_rpath}")
  endif()

  if(USE_ROCM)
    add_library(caffe2_pybind11_state_hip MODULE ${Caffe2_HIP_PYTHON_SRCS})
    if (NOT MSVC)
      target_compile_options(caffe2_pybind11_state_hip PRIVATE ${HIP_CXX_FLAGS} -fvisibility=hidden)
    endif()
    set_target_properties(caffe2_pybind11_state_hip PROPERTIES PREFIX "")
    set_target_properties(caffe2_pybind11_state_hip PROPERTIES SUFFIX ${PY_EXT_SUFFIX})
    set_target_properties(caffe2_pybind11_state_hip PROPERTIES LINK_FLAGS "${_caffe2_pybind11_state_linker_flags}")
    target_include_directories(caffe2_pybind11_state_hip PRIVATE $<INSTALL_INTERFACE:include>)
    target_include_directories(caffe2_pybind11_state_hip PRIVATE ${Caffe2_CPU_INCLUDE} ${Caffe2_HIP_INCLUDE})
    target_link_libraries(caffe2_pybind11_state_hip torch_library)
    if (WIN32)
      target_link_libraries(caffe2_pybind11_state_hip ${PYTHON_LIBRARIES})
    endif(WIN32)

    # Install with same rpath as non-hip caffe2_pybind11_state
    set_target_properties(
        caffe2_pybind11_state_hip PROPERTIES LIBRARY_OUTPUT_DIRECTORY
        ${CMAKE_BINARY_DIR}/caffe2/python)
    install(TARGETS caffe2_pybind11_state_hip DESTINATION "${PYTHON_LIB_REL_PATH}/caffe2/python")
    set_target_properties(caffe2_pybind11_state_hip PROPERTIES INSTALL_RPATH "${caffe2_pybind11_rpath}")
  endif()

  if (MSVC AND CMAKE_GENERATOR MATCHES "Visual Studio")
    # If we are building under windows, we will copy the file from
    # build/caffe2/python/{Debug,Release}/caffe2_pybind11_state.pyd
    # to its parent folder so that we can do in-build execution.
    add_custom_target(windows_python_copy_lib ALL)
    add_dependencies(windows_python_copy_lib caffe2_pybind11_state)
    add_custom_command(
        TARGET windows_python_copy_lib POST_BUILD
        COMMAND ${CMAKE_COMMAND} -E copy
        $<TARGET_FILE:caffe2_pybind11_state>
        ${CMAKE_BINARY_DIR}/caffe2/python)
    if (USE_CUDA)
      add_dependencies(windows_python_copy_lib caffe2_pybind11_state_gpu)
      add_custom_command(
          TARGET windows_python_copy_lib POST_BUILD
          COMMAND ${CMAKE_COMMAND} -E copy
          $<TARGET_FILE:caffe2_pybind11_state_gpu>
          ${CMAKE_BINARY_DIR}/caffe2/python)
    endif()
    if (USE_ROCM)
      add_dependencies(windows_python_copy_lib caffe2_pybind11_state_hip)
      add_custom_command(
          TARGET windows_python_copy_lib POST_BUILD
          COMMAND ${CMAKE_COMMAND} -E copy
          $<TARGET_FILE:caffe2_pybind11_state_hip>
          ${CMAKE_BINARY_DIR}/caffe2/python)
    endif()
  endif()

  # Finally, Copy all python files to build directory
  # Create a custom target that copies all python files.
  file(GLOB_RECURSE PYTHON_SRCS RELATIVE ${PROJECT_SOURCE_DIR}
       "${PROJECT_SOURCE_DIR}/caffe2/*.py")

  # generated pb files are copied from build/caffe2 to caffe2
  # if we copied them back to build this would create a build cycle
  # consider removing the need for globs
  filter_list_exclude(PYTHON_SRCS PYTHON_SRCS "proto/.*_pb")

  set(build_files)
  foreach(python_src ${PYTHON_SRCS})
    add_custom_command(OUTPUT ${CMAKE_BINARY_DIR}/${python_src}
                       DEPENDS ${PROJECT_SOURCE_DIR}/${python_src}
                       COMMAND ${CMAKE_COMMAND} -E copy
                       ${PROJECT_SOURCE_DIR}/${python_src}
                       ${CMAKE_BINARY_DIR}/${python_src})
    list(APPEND build_files ${CMAKE_BINARY_DIR}/${python_src})
  endforeach()

  add_custom_target(python_copy_files ALL DEPENDS ${build_files})


  # Install commands
  # Pick up static python files
  install(DIRECTORY ${CMAKE_BINARY_DIR}/caffe2 DESTINATION ${PYTHON_LIB_REL_PATH}
          FILES_MATCHING PATTERN "*.py")
  # Caffe proto files
  install(DIRECTORY ${CMAKE_BINARY_DIR}/caffe DESTINATION ${PYTHON_LIB_REL_PATH}
          FILES_MATCHING PATTERN "*.py")
  # Caffe2 proto files
  install(DIRECTORY ${CMAKE_BINARY_DIR}/caffe2 DESTINATION ${PYTHON_LIB_REL_PATH}
          FILES_MATCHING PATTERN "*.py")
endif()

# Finally, set the Caffe2_MAIN_LIBS variable in the parent scope.
set(Caffe2_MAIN_LIBS ${Caffe2_MAIN_LIBS} PARENT_SCOPE)<|MERGE_RESOLUTION|>--- conflicted
+++ resolved
@@ -526,10 +526,6 @@
         ${TORCH_SRC_DIR}/csrc/distributed/rpc/script_resp.cpp
         ${TORCH_SRC_DIR}/csrc/distributed/rpc/types.cpp
         ${TORCH_SRC_DIR}/csrc/distributed/rpc/utils.cpp
-<<<<<<< HEAD
-=======
-        ${TORCH_SRC_DIR}/csrc/jit/runtime/register_distributed_ops.cpp
->>>>>>> 746e5218
       )
     endif()
   endif()
