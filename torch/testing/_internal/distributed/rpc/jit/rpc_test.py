--- conflicted
+++ resolved
@@ -18,6 +18,7 @@
     return rpc.remote(dst, torch.add, args=(torch.ones(2, 2), 1))
 
 
+# Define Script functions on both client and server sides.
 @torch.jit.script
 def no_arg():
     return 0
@@ -69,8 +70,49 @@
         return self.a
 
 
-<<<<<<< HEAD
-# Define Script functions on both client and server sides.
+@torch.jit.script
+def rref_to_here(rref_var):
+    # type: (RRef[Tensor]) -> Tensor
+    return rref_var.to_here()
+
+
+@torch.jit.script
+def return_rref(rref_var):
+    # type: (RRef[Tensor]) -> RRef[Tensor]
+    return rref_var
+
+
+@torch.jit.ignore
+def my_script_module_init(rank):
+    # type: (int) -> MyModuleInterface
+    return MyScriptModule(rank)
+
+
+@torch.jit.script
+def construct_my_script_module(rank):
+    # type: (int) -> MyModuleInterface
+    return my_script_module_init(rank)
+
+
+@torch.jit.script
+def run_ref_script_module(ref_script_module, t):
+    # type: (RRef[MyModuleInterface], Tensor) -> Tensor
+    module = ref_script_module.to_here()
+    return module.forward() + t
+
+
+@torch.jit.ignore
+def rref_python_annotation(rref_var):
+    # type: (RRef[Tensor]) -> RRef[Tensor]
+    return rref_var
+
+
+@torch.jit.script
+def rref_script_annotation(rref_var):
+    # type: (RRef[Tensor]) -> Tensor
+    return rref_python_annotation(rref_var).to_here()
+
+
 @torch.jit.script
 def two_args_two_kwargs(
     first_arg,
@@ -272,9 +314,7 @@
             ):
                 args = (torch.tensor([1, 1]),)
                 kwargs = {}
-                fut = rpc.rpc_async(
-                    dst_worker_name, two_args_two_kwargs, args, kwargs
-                )
+                fut = rpc.rpc_async(dst_worker_name, two_args_two_kwargs, args, kwargs)
                 ret = fut.wait()
                 return ret
 
@@ -303,9 +343,7 @@
                     torch.tensor([5, 5]),
                 )
                 kwargs = {}
-                fut = rpc.rpc_async(
-                    dst_worker_name, two_args_two_kwargs, args, kwargs
-                )
+                fut = rpc.rpc_async(dst_worker_name, two_args_two_kwargs, args, kwargs)
                 ret = fut.wait()
                 return ret
 
@@ -410,49 +448,6 @@
                 dst_worker_name
             )
             self.assertEqual(ret, 0)
-=======
-@torch.jit.script
-def rref_to_here(rref_var):
-    # type: (RRef[Tensor]) -> Tensor
-    return rref_var.to_here()
-
-
-@torch.jit.script
-def return_rref(rref_var):
-    # type: (RRef[Tensor]) -> RRef[Tensor]
-    return rref_var
-
-
-@torch.jit.ignore
-def my_script_module_init(rank):
-    # type: (int) -> MyModuleInterface
-    return MyScriptModule(rank)
-
-
-@torch.jit.script
-def construct_my_script_module(rank):
-    # type: (int) -> MyModuleInterface
-    return my_script_module_init(rank)
-
-
-@torch.jit.script
-def run_ref_script_module(ref_script_module, t):
-    # type: (RRef[MyModuleInterface], Tensor) -> Tensor
-    module = ref_script_module.to_here()
-    return module.forward() + t
-
-
-@torch.jit.ignore
-def rref_python_annotation(rref_var):
-    # type: (RRef[Tensor]) -> RRef[Tensor]
-    return rref_var
-
-
-@torch.jit.script
-def rref_script_annotation(rref_var):
-    # type: (RRef[Tensor]) -> Tensor
-    return rref_python_annotation(rref_var).to_here()
->>>>>>> 3def7658
 
 
 @unittest.skipIf(
