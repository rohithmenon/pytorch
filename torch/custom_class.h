
#pragma once

#include <ATen/core/function_schema.h>
#include <ATen/core/ivalue.h>
#include <ATen/core/jit_type.h>
#include <ATen/core/op_registration/op_registration.h>
#include <ATen/core/stack.h>
#include <c10/util/C++17.h>
#include <c10/util/Metaprogramming.h>
#include <c10/util/TypeList.h>
#include <c10/util/TypeTraits.h>
<<<<<<< HEAD
#include <torch/csrc/jit/custom_class.h>
#ifndef C10_MOBILE
#include <torch/csrc/jit/operator.h>
#include <torch/csrc/jit/script/compilation_unit.h>
#include <torch/csrc/jit/tracer.h>
#include <torch/csrc/utils/variadic.h>
#endif  // C10_MOBILE
=======
>>>>>>> 1bb228c9
#include <torch/custom_class_detail.h>
#include <iostream>
#include <sstream>


namespace torch {
namespace jit {

template <class... Types>
detail::types<void, Types...> init() {
  return detail::types<void, Types...>{};
}

// To bind custom classes into Torchscript, use an API very similar to Pybind's.
// Currently exposes one class `torch::jit::class_<T>` and 2 methods.
// - Constructing `torch::jit::class_<Foo>` registers `Foo` in Python and
// Torchscript, and puts it under `torch.classes.Foo` in Python.
// - torch::jit::class_<Foo>.def("method1", &Foo::method1) does some template
// metaprogramming to introspect the function types and register the operator
// for use in Torchscript.
// - torch::jit::class_<Foo>.def(torch::jit::init<int64_t, int64_t>()) registers
// the Foo(int, int) constructor.
// see test/custom_operator/classes.cpp and
// test/custom_operator/test_custom_classes.py for example usages

template <class CurClass>
class class_ {
  static_assert(std::is_base_of<CustomClassHolder, CurClass>::value,
    "torch::jit::class_<T> requires T to inherit from CustomClassHolder");

  std::string className;
  std::string qualClassName;
<<<<<<< HEAD
  at::ClassTypePtr classTypePtr;
=======
>>>>>>> 1bb228c9

  const std::string parentModule = "classes";
  const std::string topModule = "__torch__.torch";

 public:
  class_(std::string className_) : className(std::move(className_)) {
    qualClassName = topModule + "." + parentModule + "." + className;

<<<<<<< HEAD
#ifndef C10_MOBILE
    // We currently represent custom classes as torchscript classes with a
    // capsule attribute
    classTypePtr =
        at::ClassType::create(c10::QualifiedName(qualClassName), classCU());
    classTypePtr->addAttribute("capsule", at::CapsuleType::get());

    c10::getCustomClassTypeMap().insert({typeid(c10::intrusive_ptr<CurClass>).name(),
                              c10::StrongTypePtr(classCU(), classTypePtr)});
    c10::getCustomClassTypeMap().insert({typeid(c10::tagged_capsule<CurClass>).name(),
                              c10::StrongTypePtr(classCU(), classTypePtr)});
    
    classCU()->register_type(classTypePtr);
#else  // C10_MOBILE
    // We currently represent custom classes as torchscript classes with a
    // capsule attribute
    classTypePtr =
        at::ClassType::create(c10::QualifiedName(qualClassName), std::weak_ptr<at::CompilationUnit>());

    registerCustomClassForMobile(classTypePtr);
#endif // C10_MOBILE
=======
    TORCH_CHECK(!registeredClasses().count(qualClassName),
                "C++ class ", className, " has already been "
                "registered!");

    auto classTypePtr =
        at::ClassType::create(c10::QualifiedName(qualClassName), std::weak_ptr<at::CompilationUnit>());
    classTypePtr->addAttribute("capsule", at::CapsuleType::get());

    registeredClasses()[qualClassName] = detail::RegisteredClassRecord{
        qualClassName,
        typeid(c10::intrusive_ptr<CurClass>).name(),
        typeid(c10::tagged_capsule<CurClass>).name(),
        classTypePtr
      };
    invokeClassRegistrationCallbacks(registeredClasses()[qualClassName]);
>>>>>>> 1bb228c9
  }

  template <typename... Types>
  class_& def(detail::types<void, Types...>) { // Used in combination with
                                               // torch::jit::init<...>()
    auto func = [](c10::tagged_capsule<CurClass> self, Types... args) {
      auto classObj = c10::make_intrusive<CurClass>(args...);
      auto genericPtr = c10::static_intrusive_pointer_cast<torch::jit::CustomClassHolder>(classObj);
      auto capsule = IValue(genericPtr);
      auto object = self.ivalue.toObject();
      object->setSlot(0, capsule);
    };

    defineMethod("__init__", std::move(func));
    return *this;
  }
  template <typename Func>
  class_& def(std::string name, Func f) {
    auto wrapped_f = detail::wrap_func<CurClass, Func>(std::move(f));
    defineMethod(std::move(name), std::move(wrapped_f));
    return *this;
  }

  // Pickle
  template <typename GetStateFn, typename SetStateFn>
  class_& def_pickle(GetStateFn&& get_state, SetStateFn&& set_state) {
    static_assert(
        c10::guts::is_stateless_lambda<std::decay_t<GetStateFn>>::value &&
            c10::guts::is_stateless_lambda<std::decay_t<SetStateFn>>::value,
        "torch::jit::pickle_ currently only supports lambdas as "
        "__getstate__ and __setstate__ arguments.");
    def("__getstate__", std::forward<GetStateFn>(get_state));

    // __setstate__ needs to be registered with some custom handling:
    // We need to wrap the invocation of of the user-provided function
    // such that we take the return value (i.e. c10::intrusive_ptr<CurrClass>)
    // and assign it to the `capsule` attribute.
    using SetStateTraits =
        c10::guts::infer_function_traits_t<std::decay_t<SetStateFn>>;
    using SetStateArg = typename c10::guts::typelist::head_t<
        typename SetStateTraits::parameter_types>;
    auto setstate_wrapper = [set_state = std::move(set_state)](
                                c10::tagged_capsule<CurClass> self,
                                SetStateArg&& arg) {
      c10::intrusive_ptr<CurClass> classObj =
          at::guts::invoke(set_state, std::forward<SetStateArg>(arg));
      auto genericPtr =
          c10::static_intrusive_pointer_cast<torch::jit::CustomClassHolder>(
              classObj);
      auto capsule = IValue(genericPtr);
      auto object = self.ivalue.toObject();
      object->setSlot(0, capsule);
    };
    defineMethod(
        "__setstate__",
        detail::wrap_func<CurClass, decltype(setstate_wrapper)>(
            std::move(setstate_wrapper)));

<<<<<<< HEAD
#ifndef C10_MOBILE
    // type validation
    auto getstate_schema = classTypePtr->getMethod("__getstate__")->getSchema();
    auto format_getstate_schema = [&getstate_schema]() {
      std::stringstream ss;
      ss << getstate_schema;
      return ss.str();
    };
    TORCH_CHECK(
        getstate_schema.arguments().size() == 1,
        "__getstate__ should take exactly one argument: self. Got: ",
        format_getstate_schema());
    auto first_arg_type = getstate_schema.arguments().at(0).type();
    TORCH_CHECK(
        *first_arg_type == *classTypePtr,
        "self argument of __getstate__ must be the custom class type. Got ",
        first_arg_type->python_str());
    TORCH_CHECK(
        getstate_schema.returns().size() == 1,
        "__getstate__ should return exactly one value for serialization. Got: ",
        format_getstate_schema());
    auto ser_type = getstate_schema.returns().at(0).type();
    auto setstate_schema = classTypePtr->getMethod("__setstate__")->getSchema();
    auto arg_type = setstate_schema.arguments().at(1).type();
    TORCH_CHECK(
        (*arg_type == *ser_type),
        "__setstate__'s argument should be the same type as the "
        "return value of __getstate__. Got ",
        arg_type->python_str(),
        " but expected ",
        ser_type->python_str());
#endif  // C10_MOBILE

=======
>>>>>>> 1bb228c9
    return *this;
  }

 private:
  template <typename Func>
  void defineMethod(std::string name, Func func) {
    auto qualFuncName = className + "::" + name;
<<<<<<< HEAD
#ifndef C10_MOBILE
    ensure_c10_registerer_defined();
#endif  // C10_MOBILE
    registeredOps().push_back(
        torch::RegisterOperators().op(qualFuncName, std::move(func)));
#ifndef C10_MOBILE
    auto graph = std::make_shared<Graph>();
    auto func_symbol = c10::Symbol::fromQualString(qualFuncName);
    auto ops = torch::jit::getAllOperatorsFor(func_symbol);
    TORCH_CHECK(ops.size() == 1);
    auto &schema = ops[0]->schema();

    for (const auto& arg : schema.arguments()) {
      graph->addInput()->setType(arg.type());
    }

    auto opCall = graph->insertNode(graph->create(
        func_symbol, graph->inputs(), schema.returns().size()));
    Value* res;
    if (schema.returns().size() > 1) {
      const auto& returns = schema.returns();
      size_t op_invocation_idx = 0;
      for (const auto& ret : returns) {
        opCall->output(op_invocation_idx++)->setType(ret.type());
      }
      res = graph->insertNode(graph->createTuple(opCall->outputs()))->output();
    } else if (schema.returns().size() == 1) {
      const auto& returns = schema.returns();
      res = opCall->output()->setType(returns[0].type());
    } else {
      res = graph->insertConstant(IValue())->setType(NoneType::get());
    }
    graph->registerOutput(res);

    auto method = classCU()->create_function(qualClassName + "." + name, graph);
    classTypePtr->addMethod(method);
#endif  // C10_MOBILE
=======
    registeredOps().push_back(
        torch::RegisterOperators().op(qualFuncName, std::move(func)));

    TORCH_INTERNAL_ASSERT(registeredClasses().count(qualClassName));
    auto &class_record = registeredClasses()[qualClassName];
    TORCH_CHECK(!class_record.registeredMethods.count(name),
                "Method ", name, " on class ", qualClassName,
                " has already been defined!");
    class_record.registeredMethods[name] = qualFuncName;
    invokeMethodRegistrationCallbacks(class_record, name);
>>>>>>> 1bb228c9
  }
};

// APIs for listeners. This allows, for example, TorchScript to listen into these class registrations
// and do futher processing.
using ClassRegistrationCallback = std::function<void(const detail::RegisteredClassRecord& /*class*/)>;
using MethodRegistrationCallback = std::function<void(const detail::RegisteredClassRecord& /*class*/, const std::string& /*method name*/)>;

TORCH_API void registerClassRegistrationCallback(ClassRegistrationCallback cb);
TORCH_API void registerMethodRegistrationCallback(MethodRegistrationCallback cb);

TORCH_API at::TypePtr getCustomClass(const std::string& name);

} // namespace jit

} // namespace torch<|MERGE_RESOLUTION|>--- conflicted
+++ resolved
@@ -10,16 +10,6 @@
 #include <c10/util/Metaprogramming.h>
 #include <c10/util/TypeList.h>
 #include <c10/util/TypeTraits.h>
-<<<<<<< HEAD
-#include <torch/csrc/jit/custom_class.h>
-#ifndef C10_MOBILE
-#include <torch/csrc/jit/operator.h>
-#include <torch/csrc/jit/script/compilation_unit.h>
-#include <torch/csrc/jit/tracer.h>
-#include <torch/csrc/utils/variadic.h>
-#endif  // C10_MOBILE
-=======
->>>>>>> 1bb228c9
 #include <torch/custom_class_detail.h>
 #include <iostream>
 #include <sstream>
@@ -52,10 +42,6 @@
 
   std::string className;
   std::string qualClassName;
-<<<<<<< HEAD
-  at::ClassTypePtr classTypePtr;
-=======
->>>>>>> 1bb228c9
 
   const std::string parentModule = "classes";
   const std::string topModule = "__torch__.torch";
@@ -64,29 +50,6 @@
   class_(std::string className_) : className(std::move(className_)) {
     qualClassName = topModule + "." + parentModule + "." + className;
 
-<<<<<<< HEAD
-#ifndef C10_MOBILE
-    // We currently represent custom classes as torchscript classes with a
-    // capsule attribute
-    classTypePtr =
-        at::ClassType::create(c10::QualifiedName(qualClassName), classCU());
-    classTypePtr->addAttribute("capsule", at::CapsuleType::get());
-
-    c10::getCustomClassTypeMap().insert({typeid(c10::intrusive_ptr<CurClass>).name(),
-                              c10::StrongTypePtr(classCU(), classTypePtr)});
-    c10::getCustomClassTypeMap().insert({typeid(c10::tagged_capsule<CurClass>).name(),
-                              c10::StrongTypePtr(classCU(), classTypePtr)});
-    
-    classCU()->register_type(classTypePtr);
-#else  // C10_MOBILE
-    // We currently represent custom classes as torchscript classes with a
-    // capsule attribute
-    classTypePtr =
-        at::ClassType::create(c10::QualifiedName(qualClassName), std::weak_ptr<at::CompilationUnit>());
-
-    registerCustomClassForMobile(classTypePtr);
-#endif // C10_MOBILE
-=======
     TORCH_CHECK(!registeredClasses().count(qualClassName),
                 "C++ class ", className, " has already been "
                 "registered!");
@@ -102,7 +65,6 @@
         classTypePtr
       };
     invokeClassRegistrationCallbacks(registeredClasses()[qualClassName]);
->>>>>>> 1bb228c9
   }
 
   template <typename... Types>
@@ -161,42 +123,6 @@
         detail::wrap_func<CurClass, decltype(setstate_wrapper)>(
             std::move(setstate_wrapper)));
 
-<<<<<<< HEAD
-#ifndef C10_MOBILE
-    // type validation
-    auto getstate_schema = classTypePtr->getMethod("__getstate__")->getSchema();
-    auto format_getstate_schema = [&getstate_schema]() {
-      std::stringstream ss;
-      ss << getstate_schema;
-      return ss.str();
-    };
-    TORCH_CHECK(
-        getstate_schema.arguments().size() == 1,
-        "__getstate__ should take exactly one argument: self. Got: ",
-        format_getstate_schema());
-    auto first_arg_type = getstate_schema.arguments().at(0).type();
-    TORCH_CHECK(
-        *first_arg_type == *classTypePtr,
-        "self argument of __getstate__ must be the custom class type. Got ",
-        first_arg_type->python_str());
-    TORCH_CHECK(
-        getstate_schema.returns().size() == 1,
-        "__getstate__ should return exactly one value for serialization. Got: ",
-        format_getstate_schema());
-    auto ser_type = getstate_schema.returns().at(0).type();
-    auto setstate_schema = classTypePtr->getMethod("__setstate__")->getSchema();
-    auto arg_type = setstate_schema.arguments().at(1).type();
-    TORCH_CHECK(
-        (*arg_type == *ser_type),
-        "__setstate__'s argument should be the same type as the "
-        "return value of __getstate__. Got ",
-        arg_type->python_str(),
-        " but expected ",
-        ser_type->python_str());
-#endif  // C10_MOBILE
-
-=======
->>>>>>> 1bb228c9
     return *this;
   }
 
@@ -204,45 +130,6 @@
   template <typename Func>
   void defineMethod(std::string name, Func func) {
     auto qualFuncName = className + "::" + name;
-<<<<<<< HEAD
-#ifndef C10_MOBILE
-    ensure_c10_registerer_defined();
-#endif  // C10_MOBILE
-    registeredOps().push_back(
-        torch::RegisterOperators().op(qualFuncName, std::move(func)));
-#ifndef C10_MOBILE
-    auto graph = std::make_shared<Graph>();
-    auto func_symbol = c10::Symbol::fromQualString(qualFuncName);
-    auto ops = torch::jit::getAllOperatorsFor(func_symbol);
-    TORCH_CHECK(ops.size() == 1);
-    auto &schema = ops[0]->schema();
-
-    for (const auto& arg : schema.arguments()) {
-      graph->addInput()->setType(arg.type());
-    }
-
-    auto opCall = graph->insertNode(graph->create(
-        func_symbol, graph->inputs(), schema.returns().size()));
-    Value* res;
-    if (schema.returns().size() > 1) {
-      const auto& returns = schema.returns();
-      size_t op_invocation_idx = 0;
-      for (const auto& ret : returns) {
-        opCall->output(op_invocation_idx++)->setType(ret.type());
-      }
-      res = graph->insertNode(graph->createTuple(opCall->outputs()))->output();
-    } else if (schema.returns().size() == 1) {
-      const auto& returns = schema.returns();
-      res = opCall->output()->setType(returns[0].type());
-    } else {
-      res = graph->insertConstant(IValue())->setType(NoneType::get());
-    }
-    graph->registerOutput(res);
-
-    auto method = classCU()->create_function(qualClassName + "." + name, graph);
-    classTypePtr->addMethod(method);
-#endif  // C10_MOBILE
-=======
     registeredOps().push_back(
         torch::RegisterOperators().op(qualFuncName, std::move(func)));
 
@@ -253,7 +140,6 @@
                 " has already been defined!");
     class_record.registeredMethods[name] = qualFuncName;
     invokeMethodRegistrationCallbacks(class_record, name);
->>>>>>> 1bb228c9
   }
 };
 
