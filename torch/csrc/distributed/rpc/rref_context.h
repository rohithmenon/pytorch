--- conflicted
+++ resolved
@@ -18,12 +18,8 @@
     const rpc::Message& message,
     const c10::optional<utils::FutureError>& futErr);
 
-<<<<<<< HEAD
-void finishCreatingOwnerRRef(
-=======
 // It's the callback after finishing creating owner rref
 void TORCH_API finishCreatingOwnerRRef(
->>>>>>> 66fa9310
     const Message& message,
     const c10::optional<utils::FutureError>& futErr);
 } // namespace callback
