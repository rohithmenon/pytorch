--- conflicted
+++ resolved
@@ -107,20 +107,9 @@
 
 PyRRef PyRRef::unpickle(const py::tuple& t) {
   auto& ctx = RRefContext::getInstance();
-<<<<<<< HEAD
-  auto rfd = RRefForkData::fromPyTuple(t[RFD_IDX].cast<py::tuple>());
-  std::shared_ptr<RRefBase> rref = nullptr;
-  bool isPyObj = t[TYPE_IDX].cast<bool>();
-  if (isPyObj) {
-    rref = ctx.getOrCreateRRef<py::object>(rfd);
-  } else {
-    rref = ctx.getOrCreateRRef<IValue>(rfd);
-  }
-=======
   auto rfd = RRefForkData::fromPyTuple(t.cast<py::tuple>());
   std::shared_ptr<RRef> rref = nullptr;
   rref = ctx.getOrCreateRRef(rfd, PyObjectType::get());
->>>>>>> 0c6e7913
 
   ctx.notifyOwnerAndParentOfFork(rfd.forkId_, rfd.parent_, rref);
   return PyRRef(std::move(rref));
