--- conflicted
+++ resolved
@@ -46,17 +46,10 @@
             ``init_method`` to be used. )")
           .def_readwrite(
               "rpc_timeout",
-<<<<<<< HEAD
-              &RpcBackendOptions::rpcTimeout_,
+              &RpcBackendOptions::rpcTimeout,
               R"(A ``datetime.timedelta`` indicating the timeout to use for all
                 RPCs. If an RPC does not complete in this timeframe, it will
                 complete with an exception indicating that it has timed out.)")
-=======
-              &RpcBackendOptions::rpcTimeout,
-              R"(A `datetime.timedelta` indicating the timeout to use for all RPCs.
-                If an RPC does not complete in this timeframe, it will complete
-                with an exception indicating that it has timed out.)")
->>>>>>> 08a03ec4
           .def_readwrite(
               "init_method",
               &RpcBackendOptions::initMethod,
