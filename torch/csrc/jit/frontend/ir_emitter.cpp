--- conflicted
+++ resolved
@@ -2733,11 +2733,7 @@
   std::shared_ptr<SugaredValue> emitRpcAsyncExpr(const Apply& apply) {
     // TODO: This is a temporary apporoach to enable calling user fucntion
     // through RPC in TorchScript,
-<<<<<<< HEAD
-    // Ideadlly, function value in JIT IR is first-class citizen and
-=======
     // Ideally, function value in JIT IR is first-class citizen and
->>>>>>> 790274bf
     // The RPC C++ entry API can take c10::Function directly.
     if (apply.inputs().size() < 2 || apply.inputs().size() > 4) {
       throw ErrorReport(apply)
