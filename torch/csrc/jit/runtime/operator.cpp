#include <ATen/ATen.h>
#include <ATen/core/alias_info.h>
#include <torch/csrc/jit/runtime/operator.h>
#include <torch/csrc/jit/frontend/edit_distance.h>

#include <queue>
#include <utility>
#include <vector>

namespace torch {
namespace jit {

namespace {
using OperatorMap =
    std::unordered_map<Symbol, std::vector<std::shared_ptr<Operator>>>;
struct OperatorRegistry {
 private:
  std::mutex lock;
  OperatorMap operators;
  // list of operators whose schema have not yet been parsed, and must
  // be registered before any call to lookup an operator
  std::vector<std::shared_ptr<Operator>> to_register;
  // Those two maps are used to implement lookupByLiteral, which is needed for
  // the n->match(...) calls. Basically, every function schema is assigned a
  // unique string you can use to match it. However, parsing those strings or
  // comparing and hashing them character by character would be very slow, so we
  // use a trick here! Every string literal in your program is guaranteed to
  // have static storage duration and so its address won't change at runtime.
  // This allows us to memoize answers for every pointer, which is done by the
  // operators_by_sig_literal map. Still, this map is initially empty, and so we
  // still need to do the complete string matching at the first time, which is
  // implemented by performing a lookup in the operators_by_sig map.
  std::unordered_map<std::string, std::shared_ptr<Operator>> operators_by_sig;
  std::unordered_map<const char*, std::shared_ptr<Operator>>
      operators_by_sig_literal;

  // XXX - caller must be holding lock
  void registerPendingOperators() {
    for (const auto& op : to_register) {
      Symbol sym = Symbol::fromQualString(op->schema().name());
      operators[sym].push_back(op);
      operators_by_sig[canonicalSchemaString(op->schema())] = op;
    }
    to_register.clear();
  }

 public:
  void registerOperator(Operator&& op) {
    std::lock_guard<std::mutex> guard(lock);
    to_register.push_back(std::make_shared<Operator>(std::move(op)));
  }

  const std::shared_ptr<Operator>& lookupByLiteral(const char* name) {
    std::lock_guard<std::mutex> guard(lock);
    registerPendingOperators();
    auto it = operators_by_sig_literal.find(name);
    if (it == operators_by_sig_literal.end()) {
      auto op_ptr_it =
          operators_by_sig.find(canonicalSchemaString(parseSchema(name)));
      // Handy debugging code that dumps all operators we know about on mismatch
#if 0
      if (op_ptr_it == operators_by_sig.end()) {
        for (auto & entry : operators_by_sig) {
          std::cout << entry.first << std::endl;
        }
      }
#endif
      TORCH_CHECK(
          op_ptr_it != operators_by_sig.end(),
          "Couldn't find an operator for ",
          name,
          ". Do you have to update a set of hardcoded JIT ops?");
      it = operators_by_sig_literal.emplace_hint(it, name, op_ptr_it->second);
    }
    return it->second;
  }

  const std::vector<std::shared_ptr<Operator>>& getOperators(Symbol name) {
    std::lock_guard<std::mutex> guard(lock);
    registerPendingOperators();
    static std::vector<std::shared_ptr<Operator>> empty;
    auto it = operators.find(name);
    if (it != operators.end())
      return it->second;
    return empty;
  }

  std::vector<Symbol> findSimilarOperators(Symbol input_op) {
    std::lock_guard<std::mutex> guard(lock);
    registerPendingOperators();

    using EntryPair = std::pair<int64_t, Symbol>;
    auto cmp = [](const EntryPair& lhs, const EntryPair& rhs) {
      return lhs.first > rhs.first;
    };

    std::priority_queue<EntryPair, std::vector<EntryPair>, decltype(cmp)>
        rankings(cmp);
    static constexpr size_t MAX_EDIT_DIST = 2u;
    for (const auto& op : operators) {
      auto edit_dist = script::ComputeEditDistance(
          input_op.toQualString(), op.first.toQualString(), MAX_EDIT_DIST);
      if (edit_dist <= MAX_EDIT_DIST) {
        rankings.emplace(edit_dist, op.first);
      }
    }
    std::vector<Symbol> ret;
    while (!rankings.empty()) {
      ret.push_back(rankings.top().second);
      rankings.pop();
    }
    return ret;
  }

  const std::vector<std::shared_ptr<Operator>> getAllOperators() {
    std::lock_guard<std::mutex> guard(lock);
    registerPendingOperators();
    std::vector<std::shared_ptr<Operator>> values;
    values.clear();
    for (auto & kv : operators) {
      values.insert(values.end(), kv.second.begin(), kv.second.end());
    }
    return values;
  }
};

OperatorRegistry& getRegistry() {
  static OperatorRegistry r;
  return r;
}

bool printerHasSpecialCaseFor(Symbol sym) {
  using namespace at;
  // WARNING: by adding a value to this set, you are asserting
  // that you have also added special handling of this symbol to
  // the python_print.cpp. Not adding handling will cause import and export
  // of modules with this new operator to fail. This is only required
  // for operators without schema. Prefer registering your operator with
  // schema to editing this list here. These cases should only be things
  // that require special handling because they do not fit normal schema
  const static std::unordered_set<Symbol> handled = {
      prim::Constant,
      prim::Uninitialized,
      prim::fork,
      prim::ListConstruct,
      prim::DictConstruct,
      prim::ListUnpack,
      prim::Print,
      prim::PythonOp,
      prim::TupleConstruct,
      prim::TupleIndex,
      prim::TupleSlice,
      prim::TupleUnpack,
      prim::CreateObject,
      prim::GetAttr,
      prim::SetAttr,
      prim::CallFunction,
      prim::isinstance,
      prim::unchecked_cast,
<<<<<<< HEAD
      prim::rpc_async,
=======
      prim::tolist,
>>>>>>> f5f1e5e7
  };

  // WARNING: by adding a value to this set, you are asserting that your
  // primitive is only ever added during optimization and does not need
  // to be correctly printed for export (a process that happens before
  // optimization passes run)
  const static std::unordered_set<Symbol> unneeded = {
      c10::onnx::Reshape, // only used in onnx
      c10::onnx::Shape, // only used in onnx
      prim::AutogradZero, // temporarily inserted by autograd
      prim::AutogradAnyNonZero, // temporarily inserted by autograd
      prim::AutogradAdd, // temporarily inserted by autograd
      prim::ConstantChunk, // optimization pass adds it
      prim::DifferentiableGraph, // optimization pass adds it
      prim::BroadcastSizes, // optimization pass (fuser) adds it
      prim::ChunkSizes, // optimization pass (fuser) adds it
      prim::Drop, // used in interpreter only
      prim::FusedConcat, // optimization pass adds it
      prim::FusionGroup, // optimization pass adds it
      prim::Load, // used in interpreter only
      prim::MMTreeReduce, // used as an optimization
      prim::MMBatchSide, // used as an optimization
      prim::Store, // used in interpreter only
      prim::profile, // used in interpreter only

  };

  // These namespaces are required to have Python printers unless
  // otherwise noted in unneeded.
  const static std::unordered_set<Symbol> required_namespaces = {
      c10::namespaces::prim,
      c10::namespaces::aten,
      c10::namespaces::onnx,
  };

  return handled.count(sym) || unneeded.count(sym) ||
      !required_namespaces.count(sym.ns());
}

} // anonymous namespace

bool aliasAnalysisHasSpecialCaseFor(Symbol symbol) {
  using namespace at;
  // WARNING: by adding a case to this list, you are asserting that you have
  // added a case for the unschematized node in AliasDb::analyze
  const static std::unordered_set<Symbol> handled = {
      prim::If,
      prim::Loop,
      prim::FusionGroup,
      prim::DifferentiableGraph,
      prim::Constant,
      prim::Uninitialized,
      prim::DictConstruct,
      prim::ListConstruct,
      prim::TupleConstruct,
      prim::AutogradZero,
      prim::FusedConcat,
      prim::GradOf,
      prim::MMTreeReduce,
      prim::MMBatchSide,
      prim::BroadcastSizes,
      prim::ChunkSizes,
      prim::Function,
      prim::TupleUnpack,
      prim::TupleIndex,
      prim::TupleSlice,
      prim::ListUnpack,
      prim::PythonOp,
      prim::ConstantChunk,
      prim::BroadcastingChunk,
      prim::fork,
      prim::CreateObject,
      prim::AutogradAdd,
      prim::GetAttr,
      prim::SetAttr,
      prim::profile,
      prim::Print,
      prim::CallFunction,
      prim::CallMethod,
      aten::wait,
      prim::isinstance,
      prim::unchecked_cast,
<<<<<<< HEAD
      prim::rpc_async,
=======
      prim::tolist,
>>>>>>> f5f1e5e7
  };

  // Operators that should not be used by alias analysis
  const static std::unordered_set<Symbol> purposefully_not_handled = {
      prim::Load,
      prim::Store,
      prim::Drop,
      at::onnx::Reshape,
      at::onnx::Shape,
      prim::AutogradAdd,
  };

  return handled.count(symbol) || purposefully_not_handled.count(symbol);
}

void registerOperator(Operator&& op) {
  if (op.schema().is_varret()) {
    Symbol s = Symbol::fromQualString(op.schema().name());
    if (!printerHasSpecialCaseFor(s)) {
      AT_ERROR(
          "Missing special case in python printer for non-schematized"
          " operator ",
          op.schema().name(),
          ". File a bug to add a case for this operator.\n");
    }
    if (!aliasAnalysisHasSpecialCaseFor(s) &&
        op.aliasAnalysisKind() == AliasAnalysisKind::CONSERVATIVE) {
      AT_ERROR(
          "Missing special case in alias analysis for non-schematized"
          " operator ",
          op.schema().name(),
          ". File a bug to add a case for this operator.\n");
    }
    if (aliasAnalysisHasSpecialCaseFor(s) &&
        op.aliasAnalysisKind() == AliasAnalysisKind::FROM_SCHEMA) {
      AT_ERROR(
          "The operator ",
          op.schema().name(),
          " is special cased and cannot use explicit alias analysis.");
    }
  }
  getRegistry().registerOperator(std::move(op));
}

const std::vector<std::shared_ptr<Operator>> getAllOperators() {
  return getRegistry().getAllOperators();
}

const std::vector<std::shared_ptr<Operator>>& getAllOperatorsFor(Symbol name) {
  return getRegistry().getOperators(name);
}

std::shared_ptr<Operator> findOperatorFor(const c10::OperatorName& full_name) {
  for (const auto& op : getRegistry().getOperators(Symbol::fromQualString(full_name.name))) {
    if (op->schema().overload_name() == full_name.overload_name) {
      return op;
    }
  }
  return nullptr;
}

std::vector<Symbol> findSimilarOperators(Symbol input_op) {
  return getRegistry().findSimilarOperators(input_op);
}

std::shared_ptr<Operator> getOperatorForLiteral(const char* signature) {
  return getRegistry().lookupByLiteral(signature);
}

std::string canonicalSchemaString(const FunctionSchema& schema) {
  std::ostringstream out;

  out << schema.name();
  out << "(";

  bool seen_kwarg_only = false;
  for (size_t i = 0; i < schema.arguments().size(); ++i) {
    if (i > 0)
      out << ", ";
    if (schema.arguments()[i].kwarg_only() && !seen_kwarg_only) {
      out << "*, ";
      seen_kwarg_only = true;
    }
    const auto& arg = schema.arguments()[i];
    out << arg.type()->str() << " " << arg.name();
  }

  out << ") -> ";
  if (schema.returns().size() == 1) {
    out << schema.returns().at(0).type()->str();
  } else if (schema.returns().size() > 1) {
    out << "(";
    for (size_t i = 0; i < schema.returns().size(); ++i) {
      if (i > 0)
        out << ", ";
      out << schema.returns()[i].type()->str();
    }
    out << ")";
  }
  return out.str();
}

} // namespace jit
} // namespace torch<|MERGE_RESOLUTION|>--- conflicted
+++ resolved
@@ -157,11 +157,8 @@
       prim::CallFunction,
       prim::isinstance,
       prim::unchecked_cast,
-<<<<<<< HEAD
+      prim::tolist,
       prim::rpc_async,
-=======
-      prim::tolist,
->>>>>>> f5f1e5e7
   };
 
   // WARNING: by adding a value to this set, you are asserting that your
@@ -244,11 +241,8 @@
       aten::wait,
       prim::isinstance,
       prim::unchecked_cast,
-<<<<<<< HEAD
+      prim::tolist,
       prim::rpc_async,
-=======
-      prim::tolist,
->>>>>>> f5f1e5e7
   };
 
   // Operators that should not be used by alias analysis
