#include <torch/csrc/jit/serialization/export.h>

#include <c10/util/Exception.h>
#include <torch/csrc/jit/serialization/import_export_helpers.h>
#include <torch/csrc/jit/serialization/python_print.h>
#include <torch/csrc/jit/serialization/pickle.h>
#include <torch/csrc/jit/serialization/source_range_serialization.h>
#include <torch/csrc/jit/runtime/instruction.h>
#include <torch/csrc/jit/passes/inliner.h>

#include <caffe2/serialize/inline_container.h>

#include <ATen/ATen.h>

#include <string>
#include <vector>

namespace torch {
namespace jit {

char const * toString(OpCode op);

namespace {
ExportModuleExtraFilesHook& GetExtraFilesHook() {
  static ExportModuleExtraFilesHook func = nullptr;
  return func;
}

static IValue Tup(std::vector<IValue> ivalues) {
  return c10::ivalue::Tuple::create(std::move(ivalues));
}

static IValue Table(const std::vector<std::pair<std::string, IValue>>& entries) {
  std::vector<IValue> ivalue_entries;
  for (const auto& e : entries) {
    ivalue_entries.push_back(Tup({e.first, e.second}));
  }
  return Tup(std::move(ivalue_entries));
}

c10::IValue getFunctionTuple(const Function& func) {
  auto graph = func.graph()->copy();
  Inline(*graph);
  torch::jit::Code code(graph);

  // operator names
  std::vector<c10::OperatorName> opnames;
  for (size_t i = 0; i < code.instructions().size(); ++i) {
    Instruction ins = code.instructions()[i];
    if (ins.op == OP || ins.op == OPN) {
      auto node = code.instructions_source()[i];
      opnames.emplace_back(node->schema().operator_name());
    }
  }

  // instructions
  std::vector<IValue> instructions;
  instructions.reserve(code.instructions().size());
  for (Instruction ins : code.instructions()) {
    instructions.emplace_back(Tup({toString(ins.op), ins.X, ins.N}));
  }

  // operators
  std::vector<IValue> operators;
  operators.reserve(opnames.size());
  for (const auto& opname : opnames) {
    operators.emplace_back(Tup({opname.name, opname.overload_name}));
  }

  // constants
  const auto& constants = code.constant_table();

  // types
  std::vector<IValue> types;
  types.reserve(code.type_table().size());
  for (const TypePtr& t : code.type_table()) {
    types.emplace_back(t->python_str());
  }

  // since the register location is embedded into the bytecode, pass the register size
  auto register_size = static_cast<int>(code.register_size());

  auto table = Table({{"instructions", Tup(instructions)},
                      {"operators", Tup(operators)},
                      {"constants", Tup(constants)},
                      {"types", Tup(types)},
                      {"register_size", register_size}});

  return Tup({func.qualname().qualifiedName(), table});
}

void setstateTuple(const IValue& ivalue, std::vector<c10::IValue>& elements) {
  if (!ivalue.isObject()) return;
  auto obj = ivalue.toObject();
  auto type = obj->type();
  if (checkHasValidSetGetState(type)) {
    Function *setstate = type->getMethod("__setstate__");
    elements.push_back(getFunctionTuple(*setstate));
  }
  else {
    for (size_t i = 0, n = type->numAttributes(); i < n; ++i) {
      setstateTuple(obj->getSlot(i), elements);
    }
  }
}

void moduleMethodsTuple(const script::Module& module,
    std::vector<c10::IValue>& elements) {
  auto methods = module.get_methods();
  // top level methods
  for (const auto& method : methods) {
    elements.push_back(getFunctionTuple(method.function()));
  }

  // __setstate__ of all components
  setstateTuple(module._ivalue(), elements);
}

}

void SetExportModuleExtraFilesHook(ExportModuleExtraFilesHook hook) {
  GetExtraFilesHook() = hook;
}

class ScriptModuleSerializer {
 public:
  explicit ScriptModuleSerializer(const std::string& filename)
      : writer_(filename) {}

  explicit ScriptModuleSerializer(
      const std::function<size_t(const void *, size_t)>& writer_func)
      : writer_(writer_func) {}

  void serialize(
      const script::Module& module,
      const script::ExtraFilesMap& extra_files,
      bool bytecode_format) {
    C10_LOG_API_USAGE_ONCE("torch.script.save");
    writeExtraFiles(module, extra_files);
    // Serialize the model object
    writeArchive("data", module._ivalue());
    // Then we werialize all code info.
    writeCode(module.type());
    // The tensor constants from the code are written to a separate archive
    // so loading the code does not depend on loading the data
    std::vector<IValue> ivalue_constants(
        constant_table_.begin(), constant_table_.end());
    writeArchive("constants", c10::ivalue::Tuple::create(ivalue_constants));
    if (bytecode_format) {
      writeByteCode(module);
    }
  }

 private:
  void writeArchive(const std::string& archive_name, const IValue& value) {
    std::vector<char> data;
    // Vector to capture the run-time class types during pickling the IValues
    std::vector<c10::ClassTypePtr> memorizedClassTypes;
    Pickler data_pickle(
        [&](const char* buf, size_t size) {
          data.insert(data.end(), buf, buf + size);
        },
        nullptr,
        &memorizedClassTypes);
    data_pickle.protocol();
    data_pickle.pushIValue(value);
    data_pickle.stop();
    size_t i = 0;
    std::string prefix = archive_name + "/";
    for (const auto& td : data_pickle.tensorData()) {
      std::string fname = prefix + c10::to_string(i++);
      writer_.writeRecord(fname, td.data(), td.sizeInBytes());
    }
    std::string fname = archive_name + ".pkl";
    writer_.writeRecord(fname, data.data(), data.size());

    // serialize all the captured run-time class types
    for (const c10::ClassTypePtr& wroteType : memorizedClassTypes) {
      convertNamedType(wroteType);
    }
  }

  void writeExtraFiles(
      const script::Module& module,
      const script::ExtraFilesMap& extra_files) {
    // Write out extra files.
    for (const auto& kv : extra_files) {
      const std::string key = "extra/" + kv.first;
      writer_.writeRecord(key, kv.second.data(), kv.second.size());
    }
    auto hook = GetExtraFilesHook();
    if (hook) {
      script::ExtraFilesMap hook_files = hook(module);
      for (const auto& kv : hook_files) {
        const std::string key = "extra/" + kv.first;
        writer_.writeRecord(key, kv.second.data(), kv.second.size());
      }
    }
  }

  void writeCode(const at::NamedTypePtr& root_type) {
    class_deps_.push_back(root_type);
    for (size_t i = 0; i < class_deps_.size(); ++i) {
      // note: convertNameType may extend class_deps_, so re-checking
      // .size() is necessary
      convertNamedType(class_deps_[i]);
    }

    // Mapping of filename => src. We need this because multiple classes may go
    // in the same file (e.g. foo.bar.Baz and foo.bar.Qux)
    for (auto& item : file_streams_) {
      const std::string filename = qualifierToArchivePath(item.key(), "code/");

      std::string src = item.value().str();

      // Only compress these records if they're not tiny.
      // The cpu cost of generating zip datastructs and compressing isn't
      // well-spent for very small records.
      static constexpr size_t kMinToCompress = 200;

      writer_.writeRecord(
          filename, src.c_str(), src.size(),
          src.size() > kMinToCompress /*compress*/);

      // Write out the debug information
      std::string debugFilename = filename + ".debug_pkl";
      SourceRangePickler source_range_pickler;
      auto range_data =
          source_range_pickler.pickle(item.value().ranges());
      writer_.writeRecord(
          debugFilename,
          range_data.data(),
          range_data.size(),
          range_data.size() > kMinToCompress /*compress*/);
    }
  }

  void writeByteCode(const script::Module& module) {
    std::vector<c10::IValue> elements;
<<<<<<< HEAD
=======
    for (const auto& method : methods) {
      const auto& func = method.function();
      auto graph = func.graph()->copy();
      Inline(*graph);
      torch::jit::Code code(graph, "<mobile interpreter>");

      // operator names
      std::vector<c10::OperatorName> opnames;
      for (size_t i = 0; i < code.instructions().size(); ++i) {
        Instruction ins = code.instructions()[i];
        if (ins.op == OP || ins.op == OPN) {
          auto node = code.instructions_source()[i];
          opnames.emplace_back(node->schema().operator_name());
        }
      }

      // instructions
      std::vector<IValue> instructions;
      for (Instruction ins : code.instructions()) {
        instructions.emplace_back(Tup({toString(ins.op), ins.X, ins.N}));
      }

      // operators
      std::vector<IValue> operators;
      for (const auto& opname : opnames) {
        operators.emplace_back(c10::ivalue::Tuple::create({opname.name, opname.overload_name}));
      }
>>>>>>> d98bd5e1

    moduleMethodsTuple(module, elements);

    auto telements = Tup(std::move(elements));
    writeArchive("bytecode", telements);
  }

  void convertNamedType(const c10::NamedTypePtr& class_type) {
    if (converted_types_.count(class_type)) {
      return;
    }
    converted_types_.insert(class_type);
    std::string qualifier = class_type->name()->prefix();
    PythonPrint* pp = file_streams_.find(qualifier);
    if (!pp) {
      pp = &file_streams_.insert(
          qualifier,
          PythonPrint(
              constant_table_, class_deps_, /*enforce_importable=*/true));
    }
    pp->printNamedType(class_type);
  }

  caffe2::serialize::PyTorchStreamWriter writer_;
  std::vector<at::Tensor> constant_table_;
  std::unordered_set<c10::NamedTypePtr> converted_types_;
  std::vector<c10::NamedTypePtr> class_deps_;

  // qualifier, e.g. '__torch__.Bar' -> PythonPrint for the file that will be
  // created
  OrderedDict<std::string, PythonPrint> file_streams_;
};

void ExportModule(
    const script::Module& module,
    std::ostream& out,
    const script::ExtraFilesMap& extra_files,
    bool bytecode_format) {
  ScriptModuleSerializer serializer(
    [&](const void* buf, size_t nbytes) -> size_t {
      out.write(static_cast<const char *>(buf), nbytes);
      return !out ? 0 : nbytes;
    });
  serializer.serialize(module, extra_files, bytecode_format);
}

void ExportModule(
    const script::Module& module,
    const std::string& filename,
    const script::ExtraFilesMap& extra_files,
    bool bytecode_format) {
  ScriptModuleSerializer serializer(filename);
  serializer.serialize(module, extra_files, bytecode_format);
}

void ExportModule(
    const script::Module& module,
    const std::function<size_t(const void*, size_t)>& writer_func,
    const script::ExtraFilesMap& extra_files,
    bool bytecode_format) {
  ScriptModuleSerializer serializer(writer_func);
  serializer.serialize(module, extra_files, bytecode_format);
}

} // namespace jit
} // namespace torch<|MERGE_RESOLUTION|>--- conflicted
+++ resolved
@@ -237,39 +237,7 @@
 
   void writeByteCode(const script::Module& module) {
     std::vector<c10::IValue> elements;
-<<<<<<< HEAD
-=======
-    for (const auto& method : methods) {
-      const auto& func = method.function();
-      auto graph = func.graph()->copy();
-      Inline(*graph);
-      torch::jit::Code code(graph, "<mobile interpreter>");
-
-      // operator names
-      std::vector<c10::OperatorName> opnames;
-      for (size_t i = 0; i < code.instructions().size(); ++i) {
-        Instruction ins = code.instructions()[i];
-        if (ins.op == OP || ins.op == OPN) {
-          auto node = code.instructions_source()[i];
-          opnames.emplace_back(node->schema().operator_name());
-        }
-      }
-
-      // instructions
-      std::vector<IValue> instructions;
-      for (Instruction ins : code.instructions()) {
-        instructions.emplace_back(Tup({toString(ins.op), ins.X, ins.N}));
-      }
-
-      // operators
-      std::vector<IValue> operators;
-      for (const auto& opname : opnames) {
-        operators.emplace_back(c10::ivalue::Tuple::create({opname.name, opname.overload_name}));
-      }
->>>>>>> d98bd5e1
-
     moduleMethodsTuple(module, elements);
-
     auto telements = Tup(std::move(elements));
     writeArchive("bytecode", telements);
   }
