#include <aten/src/ATen/Context.h>
#include <torch/csrc/autograd/autograd.h>
#include <torch/csrc/autograd/edge.h>
#include <torch/csrc/autograd/function.h>
#include <torch/csrc/autograd/generated/variable_factories.h>
#include <torch/csrc/autograd/profiler.h>
#include <torch/csrc/autograd/variable.h>
#include <torch/csrc/jit/custom_operator.h>
#include <torch/csrc/jit/fuser/interface.h>
#include <torch/csrc/jit/graph_executor.h>
#include <torch/csrc/jit/ir.h>
#include <torch/csrc/jit/operator.h>
#include <torch/csrc/jit/pickle.h>
#include <torch/csrc/jit/print_handler.h>
#include <torch/csrc/jit/profiling_record.h>
#include <torch/csrc/jit/vararg_functions.h>
#include <torch/csrc/jit/script/compilation_unit.h>
#include <torch/csrc/jit/script/error_report.h>
#include <torch/csrc/jit/script/jit_exception.h>
#include <torch/csrc/jit/script/logging.h>

#include <ATen/ExpandUtils.h>
#include <ATen/Parallel.h>
#include <ATen/WrapDimUtils.h>
#include <ATen/core/Dict.h>
#include <ATen/core/ivalue.h>
#include <c10/core/thread_pool.h>
#include <c10/util/SmallVector.h>
#include <c10/util/math_compat.h>

#include <algorithm>
#include <bitset>
#include <cctype>
#include <cmath>
#include <exception>
#include <fstream>
#include <iostream>
#include <limits>
#include <memory>
#include <mutex>
#include <ostream>
#include <stdexcept>
#include <string>
#include <typeinfo>
#include <unordered_map>
#include <unordered_set>
#include <utility>
#include <vector>

namespace torch {
namespace jit {

namespace {

template <class T>
c10::List<T> make_result_list(const TypePtr& elemType) {
  return c10::List<T>();
}
template <>
c10::impl::GenericList make_result_list<IValue>(const TypePtr& elemType) {
  return c10::impl::GenericList(elemType);
}

int noop(Stack& n) {
  return 0;
}

c10::OperatorOptions aliasAnalysisFromSchema() {
  c10::OperatorOptions result;
  result.setAliasAnalysis(c10::AliasAnalysisKind::FROM_SCHEMA);
  return result;
}

c10::OperatorOptions aliasAnalysisConservative() {
  c10::OperatorOptions result;
  result.setAliasAnalysis(c10::AliasAnalysisKind::CONSERVATIVE);
  return result;
}

c10::OperatorOptions aliasAnalysisSpecialCase() {
  c10::OperatorOptions result;
  result.setAliasAnalysis(c10::AliasAnalysisKind::INTERNAL_SPECIAL_CASE);
  return result;
}

// using the rules from python_arg_parser FunctionParameter::check
// tensor cannot have grad set, tensor must be 0 dim,
// and if the dest is an int the source must be integral type
void checkImplicitTensorToNum(at::Tensor t, bool toInt) {
  if (autograd::as_variable_ref(t).requires_grad()) {
    throw std::runtime_error(
        "Cannot input a tensor that requires grad as a scalar argument");
  }
  if (t.sizes().size() != 0) {
    throw std::runtime_error(
        "Cannot input a tensor of dimension other than 0 as a scalar argument");
  }
  if (toInt && !isIntegralType(t.scalar_type(), /*includeBool=*/false)) {
    std::stringstream ss;
    ss << "Cannot input a tensor of type " << t.scalar_type()
       << " as an integral argument";
    throw std::runtime_error(ss.str());
  }
}

static int64_t floordiv(int64_t a, int64_t b) {
  if (b == 0) {
    throw std::runtime_error("division by 0");
  }
  if ((a > 0) == (b > 0)) {
    // simple case, both have same sign
    return a / b;
  } else {
    // in python division rounds down, it doesn't not truncate like in c++
    auto r = lldiv(a, b);
    return (r.rem) ? r.quot - 1 : r.quot;
  }
}
void checkDoubleInRange(double a) {
  if (std::isnan(a) || std::isinf(a) ||
      a > double(std::numeric_limits<int64_t>::max()) ||
      a < double(std::numeric_limits<int64_t>::min())) {
    throw c10::Error(
        "Cannot convert float " + c10::to_string(a) + " to integer", "");
    return;
  }
}
static int64_t floor(double a) {
  checkDoubleInRange(a);
  return std::floor(a);
}
static int64_t ceil(double a) {
  checkDoubleInRange(a);
  return std::ceil(a);
}

static int64_t gcd(int64_t a, int64_t b) {
  while (b != 0) {
    int64_t r = a % b;
    a = b;
    b = r;
  }
  // in python gcd returns non-negative values
  return std::abs(a);
}

int64_t partProduct(int n, int m) {
  if (m <= (n + 1))
    return (int64_t)n;
  if (m == (n + 2))
    return (int64_t)n * m;
  int k = (n + m) / 2;
  if ((k & 1) != 1)
    k = k - 1;
  return partProduct(n, k) * partProduct(k + 2, m);
}

void loop(int n, int64_t& p, int64_t& r) {
  if (n <= 2)
    return;
  loop(n / 2, p, r);
  p = p * partProduct(n / 2 + 1 + ((n / 2) & 1), n - 1 + (n & 1));
  r = r * p;
}

int nminussumofbits(int v) {
  long w = (long)v;
  w -= (0xaaaaaaaa & w) >> 1;
  w = (w & 0x33333333) + ((w >> 2) & 0x33333333);
  w = (w + (w >> 4)) & 0x0f0f0f0f;
  w += w >> 8;
  w += w >> 16;
  return v - (int)(w & 0xff);
}

int64_t factorial(int n) {
  if (n < 0) {
    throw std::runtime_error("factorial() not defined for negative values");
  }
  int64_t p = 1, r = 1;
  loop(n, p, r);
  return r << nminussumofbits(n);
}
static const double degToRad = std::acos(-1.0) / 180.0;
static const double radToDeg = 180.0 / std::acos(-1.0);
double degrees(double x) {
  return x * radToDeg;
}
double radians(double x) {
  return x * degToRad;
}

// reference function THPVariable_to in python_variable_methods.cpp
static at::Tensor to_dispatch(
    at::Tensor self,
    c10::optional<at::Device> device,
    c10::optional<at::ScalarType> scalarType,
    bool non_blocking,
    bool copy) {
  if (device && device->is_cuda()) {
    at::globalContext().lazyInitCUDA();
  }
  if (!device && !scalarType && !copy) {
    return self;
  } else if (!device) {
    return self.to(*scalarType, non_blocking, copy);
  } else if (!scalarType) {
    return self.to(*device, non_blocking, copy);
  } else {
    return self.to(*device, *scalarType, non_blocking, copy);
  }
}

// Convert an python index (which may be negative) into an index usable for a
// C++ container
int64_t normalizeIndex(int64_t idx, int64_t list_size) {
  if (idx < 0) {
    // Handle negative indexing
    idx = list_size + idx;
  }
  return idx;
}

RegisterOperators reg(
    {Operator(
         prim::profile,
         [](const Node* node) -> Operation {
           auto callback = node->cast<ProfileOp>()->getCallback();
           return [callback](Stack& stack) {
             callback(stack);
             return 0;
           };
         },
         aliasAnalysisSpecialCase()),
     Operator(
         prim::FusionGroup,
         [](const Node* node) -> Operation {
           const auto key = registerFusion(node);
           return [key](Stack& stack) {
             RECORD_FUNCTION("FusionGroup", std::vector<c10::IValue>());
             runFusion(key, stack);
             return 0;
           };
         },
         aliasAnalysisSpecialCase()),
     Operator(
         "prim::Guard(Tensor(a) t) -> Tensor(a)",
         [](Stack& stack) {
           AT_ERROR("Should be replaced by prim::BailOut");
           return 0;
         },
         aliasAnalysisFromSchema()),
     Operator(
         "prim::BailOut(...) -> Tensor(a)",
         [](Stack& /* stack */) {
           AT_ERROR("prim::BailOut not yet implemented"); // NOLINT
           return 0;
         },
         aliasAnalysisFromSchema()),
     Operator(
         "prim::BailoutTemplate() -> int",
         [](Stack& stack) {
           // TODO: today, we put a single bailout template at the front to
           // carry the un-optimized graph for bailout nodes to use. Ideally
           // this should never run, but we haven't written the code to remove
           // it yet.
           // TORCH_INTERNAL_ASSERT(false);

           // Returns an int so that we have an easy way to do graph traversal
           push(stack, 1);
           return 0;
         },
         aliasAnalysisFromSchema()),
     Operator(
         "prim::rangelist(int n) -> int[]",
         [](Stack& stack) {
           int64_t n;
           pop(stack, n);
           c10::List<int64_t> elems;
           elems.reserve(n);
           for (int i = 0; i < n; i++) {
             elems.push_back(i);
           }
           push(stack, std::move(elems));
           return 0;
         },
         aliasAnalysisFromSchema()),
     Operator(
         "aten::IntImplicit(Tensor a) -> int",
         [](Stack& stack) {
           at::Tensor a;
           pop(stack, a);
           checkImplicitTensorToNum(a, /*to int*/ true);
           push(stack, a.item<int64_t>());
           return 0;
         },
         aliasAnalysisFromSchema()),
     Operator(
         "aten::FloatImplicit(Tensor a) -> float",
         [](Stack& stack) {
           at::Tensor a;
           pop(stack, a);
           checkImplicitTensorToNum(a, /*to int*/ false);
           push(stack, a.item<double>());
           return 0;
         },
         aliasAnalysisFromSchema()),
     Operator(
         "aten::ScalarImplicit(Tensor a) -> Scalar",
         [](Stack& stack) {
           at::Tensor a;
           pop(stack, a);
           checkImplicitTensorToNum(a, /*to int*/ false);
           push(stack, a.item());
           return 0;
         },
         aliasAnalysisFromSchema()),
     Operator(
         "prim::NumToTensor(Scalar a) -> Tensor",
         [](Stack& stack) {
           at::Scalar s;
           pop(stack, s);
           push(stack, at::scalar_to_tensor(s));
           return 0;
         },
         aliasAnalysisFromSchema()),
     // note: this op needs to share a name with the Scalar -> Tensor conversion
     // because all _to_tensor conversion have to have the same operator namet
     Operator(
         "prim::NumToTensor(bool a) -> Tensor",
         [](Stack& stack) {
           bool b;
           pop(stack, b);
           push(stack, at::scalar_to_tensor(b));
           return 0;
         },
         aliasAnalysisFromSchema()),
     Operator(
         "aten::Bool(Tensor a) -> bool",
         [](Stack& stack) {
           at::Tensor a;
           pop(stack, a);
           push(stack, a.is_nonzero());
           return 0;
         },
         aliasAnalysisFromSchema()),
     Operator(
         "aten::Bool(int a) -> bool",
         [](Stack& stack) {
           int64_t i;
           pop(stack, i);
           push(stack, (bool)i);
           return 0;
         },
         aliasAnalysisFromSchema()),
     Operator(
         "aten::Bool(float a) -> bool",
         [](Stack& stack) {
           double d;
           pop(stack, d);
           push(stack, (bool)d);
           return 0;
         },
         aliasAnalysisFromSchema()),
     Operator(
         "aten::Float(Tensor a) -> float",
         [](Stack& stack) {
           at::Tensor a;
           pop(stack, a);
           push(stack, a.item<double>());
           return 0;
         },
         aliasAnalysisFromSchema()),
     Operator(
         "aten::Float(Scalar a) -> float",
         [](Stack& stack) {
           IValue scalar;
           pop(stack, scalar);
           if (scalar.isDouble()) {
             push(stack, std::move(scalar));
           } else {
             push(stack, static_cast<double>(scalar.toInt()));
           }
           return 0;
         },
         aliasAnalysisFromSchema()),
     Operator(
         "aten::Float(int a) -> float",
         [](Stack& stack) {
           int64_t i;
           pop(stack, i);
           push(stack, (float)i);
           return 0;
         },
         aliasAnalysisFromSchema()),
     Operator(
         "aten::Float(bool a) -> float",
         [](Stack& stack) {
           bool b;
           pop(stack, b);
           push(stack, (float)b);
           return 0;
         },
         aliasAnalysisFromSchema()),
     Operator(
         "aten::Float(str a) -> float",
         [](Stack& stack) {
           auto s = pop(stack).toString();
           if (s->string() == "inf")
             push(stack, std::numeric_limits<double>::infinity());
           else if (s->string() == "-inf")
             push(stack, -std::numeric_limits<double>::infinity());
           else
             AT_ERROR(
                 "Only 'inf' or '-inf' can be cast to a float, but got '",
                 s->string(),
                 "'");
           return 0;
         },
         aliasAnalysisFromSchema()),
     Operator(
         "aten::str(t elem) -> str",
         [](Stack& stack) {
           std::stringstream ss;
           ss << pop(stack);
           push(stack, ss.str());
           return 0;
         },
         aliasAnalysisFromSchema()),
     Operator(
         "aten::device(str a) -> Device",
         [](Stack& stack) {
           push(stack, c10::Device(pop(stack).toStringRef()));
           return 0;
         },
         aliasAnalysisFromSchema()),
     // reference function parse_to_conversion in python_arg_parsing.h
     Operator(
         "aten::to(Tensor(a) self, Device? device, int? dtype=None, bool non_blocking=False, bool copy=False) -> Tensor(a|b)",
         [](Stack& stack) {
           bool non_blocking;
           bool copy;
           pop(stack, non_blocking, copy);
           c10::optional<at::ScalarType> scalarType =
               pop(stack).toOptional<at::ScalarType>();
           c10::optional<c10::Device> device =
               pop(stack).toOptional<c10::Device>();
           at::Tensor self = pop(stack).toTensor();
           push(
               stack,
               to_dispatch(self, device, scalarType, non_blocking, copy));
           return 0;
         },
         aliasAnalysisFromSchema()),
     Operator(
         "aten::to(Tensor(a) self, int? dtype=None, bool non_blocking=False, bool copy=False) -> Tensor(a|b)",
         [](Stack& stack) {
           bool non_blocking;
           bool copy;
           pop(stack, non_blocking, copy);
           c10::optional<at::ScalarType> scalarType =
               pop(stack).toOptional<at::ScalarType>();
           c10::optional<c10::Device> device = c10::nullopt;
           at::Tensor self = pop(stack).toTensor();
           push(
               stack,
               to_dispatch(self, device, scalarType, non_blocking, copy));
           return 0;
         },
         aliasAnalysisFromSchema()),
     Operator(
         "aten::to(Tensor(a) self, bool non_blocking=False, bool copy=False) -> Tensor(a|b)",
         [](Stack& stack) {
           at::Tensor self;
           bool non_blocking;
           bool copy;
           pop(stack, self, non_blocking, copy);
           c10::optional<c10::Device> device = c10::nullopt;
           c10::optional<at::ScalarType> scalarType = c10::nullopt;
           push(
               stack,
               to_dispatch(self, device, scalarType, non_blocking, copy));
           return 0;
         },
         aliasAnalysisFromSchema()),
     Operator(
         "aten::eq(Device a, Device b) -> bool",
         [](Stack& stack) {
           auto a = pop(stack).toDevice();
           auto b = pop(stack).toDevice();
           push(stack, a == b);
           return 0;
         },
         aliasAnalysisFromSchema()),
     Operator(
         "prim::device(Tensor a) -> Device",
         [](Stack& stack) {
           push(stack, pop(stack).toTensor().device());
           return 0;
         },
         aliasAnalysisFromSchema()),
     Operator(
         "prim::dtype(Tensor a) -> int",
         [](Stack& stack) {
           at::Tensor a;
           pop(stack, a);
           push(stack, static_cast<int64_t>(a.scalar_type()));
           return 0;
         },
         aliasAnalysisFromSchema()),
     Operator(
         "prim::requires_grad(Tensor a) -> bool",
         [](Stack& stack) {
           at::Tensor a;
           pop(stack, a);
           push(stack, a.requires_grad());
           return 0;
         },
         aliasAnalysisFromSchema()),
     Operator(
         "prim::shape(Tensor a) -> int[]",
         [](Stack& stack) {
           at::Tensor a;
           pop(stack, a);
           push(stack, a.sizes());
           return 0;
         },
         aliasAnalysisFromSchema()),
     Operator(
         "prim::grad(Tensor a) -> Tensor(*)",
         [](Stack& stack) {
           at::Tensor a;
           pop(stack, a);
           push(stack, a.grad());
           return 0;
         },
         aliasAnalysisFromSchema()),
     Operator(
         "prim::data(Tensor(a) a) -> Tensor(a)",
         [](Stack& stack) {
           at::Tensor a;
           pop(stack, a);
           push(stack, autograd::Variable(a).variable_data());
           return 0;
         },
         aliasAnalysisFromSchema()),
     Operator(
         "prim::is_cuda(Tensor a) -> bool",
         [](Stack& stack) {
           at::Tensor a;
           pop(stack, a);
           push(stack, a.is_cuda());
           return 0;
         },
         aliasAnalysisFromSchema()),
     Operator(
         "prim::is_sparse(Tensor a) -> bool",
         [](Stack& stack) {
           at::Tensor a;
           pop(stack, a);
           push(stack, a.is_sparse());
           return 0;
         },
         aliasAnalysisFromSchema()),
     Operator(
         "prim::is_mkldnn(Tensor a) -> bool",
         [](Stack& stack) {
           at::Tensor a;
           pop(stack, a);
           push(stack, a.is_mkldnn());
           return 0;
         },
         aliasAnalysisFromSchema()),
     Operator(
         "prim::is_quantized(Tensor a) -> bool",
         [](Stack& stack) {
           at::Tensor a;
           pop(stack, a);
           push(stack, a.is_quantized());
           return 0;
         },
         aliasAnalysisFromSchema()),
     Operator(
         "prim::layout(Tensor a) -> int",
         [](Stack& stack) {
           at::Tensor a;
           pop(stack, a);
           push(stack, a.layout());
           return 0;
         },
         aliasAnalysisFromSchema()),
     Operator(
         "aten::cpu(Tensor(a) self) -> Tensor(a|b)",
         [](Stack& stack) {
           at::Tensor a;
           pop(stack, a);
           push(stack, a.cpu());
           return 0;
         },
         aliasAnalysisFromSchema()),
     Operator(
         "prim::type(Device self) -> str",
         [](Stack& stack) {
           auto d = pop(stack);
           push(
               stack,
               DeviceTypeName(d.toDevice().type(), /* lower_case=*/true));
           return 0;
         },
         aliasAnalysisFromSchema()),
     Operator(
         "prim::index(Device self) -> int?",
         [](Stack& stack) {
           auto d = pop(stack).toDevice();
           if (d.has_index()) {
             push(stack, d.index());
           } else {
             push(stack, IValue());
           }
           return 0;
         },
         aliasAnalysisFromSchema()),
     Operator(
         // TODO return generator object when torchscript supports RNG
         // first-class
         "aten::manual_seed(int seed) -> ()",
         [](Stack& stack) {
           at::manual_seed(pop(stack).toInt());
           return 0;
         },
         aliasAnalysisFromSchema()),
     Operator(
         "aten::cuda(Tensor(a) self) -> Tensor(a|b)",
         [](Stack& stack) {
           at::Tensor a;
           pop(stack, a);
           push(stack, a.cuda());
           return 0;
         },
         aliasAnalysisFromSchema()),
     Operator(
         "aten::grad(Tensor[] outputs, Tensor[] inputs, Tensor?[]? grad_outputs=None, bool? retain_graph=None, bool create_graph=False, bool allow_unused=False) -> Tensor?[]",
         [](Stack& stack) {
           bool allow_unused = pop(stack).toBool();
           bool create_graph = pop(stack).toBool();
           auto retain_graph = pop(stack).toOptional<bool>();
           auto grad_outputs = pop(stack);
           auto inputs = pop(stack).toTensorList();
           auto outputs = pop(stack).toTensorList();
           std::vector<torch::autograd::Variable> input_vars(
               inputs.begin(), inputs.end());
           std::vector<torch::autograd::Variable> output_vars(outputs.begin(), outputs.end());
           std::vector<torch::autograd::Variable> gradients;

           if (!grad_outputs.isNone()) {
             for (const IValue& v : grad_outputs.toListRef()) {
               gradients.emplace_back(v.isNone() ? at::Tensor() : v.toTensor());
             }
           }

           auto res = torch::autograd::grad(
               output_vars,
               input_vars,
               gradients,
               retain_graph,
               create_graph,
               allow_unused);

           c10::impl::GenericList res_list{OptionalType::ofTensor()};
           for (const at::Tensor& t : res) {
             res_list.emplace_back(t.defined() ? t : IValue());
           }
           push(stack, res_list);
           return 0;
         },
         aliasAnalysisFromSchema()),
     // NB: backward op might write to every input tensors in the graph and it's
     // much more expensive to analayze the leaves and sometimes it might retain
     // the whole gradients in every tensor of the Autograd graph with
     // create_graph=True so we use aliasAnalysisConservative for these two OPs
     Operator(
         "aten::backward(Tensor[](a!) tensors, Tensor?[]? grad_tensors=None, bool? retain_graph=None, bool create_graph=False) -> ()",
         [](Stack& stack) {
           bool create_graph = pop(stack).toBool();
           auto retain_graph = pop(stack).toOptional<bool>();
           auto grad_tensors = pop(stack);
           auto outputs = pop(stack).toTensorList();
           std::vector<torch::autograd::Variable> output_vars(
               outputs.begin(), outputs.end());
           std::vector<torch::autograd::Variable> gradients;

           if (!grad_tensors.isNone()) {
             for (const IValue& v : grad_tensors.toListRef()) {
               gradients.emplace_back(v.isNone() ? at::Tensor() : v.toTensor());
             }
           }

           torch::autograd::backward(
               output_vars, gradients, retain_graph, create_graph);
           return 0;
         },
         aliasAnalysisConservative()),
     Operator(
         "aten::backward(Tensor(a!) self, Tensor? gradient=None, bool? retain_graph=None, bool create_graph=False) -> ()",
         [](Stack& stack) {
           bool create_graph = pop(stack).toBool();
           auto retain_graph = pop(stack).toOptional<bool>();
           IValue gradient_ivalue = pop(stack);
           at::Tensor gradient = gradient_ivalue.isNone()
               ? at::Tensor()
               : gradient_ivalue.toTensor();
           at::Tensor self = pop(stack).toTensor();
           bool keep_graph = retain_graph ? retain_graph.value() : create_graph;
           self.backward(gradient, keep_graph, create_graph);
           return 0;
         },
         aliasAnalysisConservative()),
     Operator(
         "aten::requires_grad_(Tensor(a!) self, bool _requires_grad=True) -> Tensor(a!)",
         [](Stack& stack) {
           bool _requires_grad = pop(stack).toBool();
           at::Tensor self = pop(stack).toTensor();
           self.requires_grad_(_requires_grad);
           return 0;
         },
         aliasAnalysisConservative()),
     Operator(
         "prim::AutogradZero() -> Tensor",
         [](Stack& stack) {
           stack.emplace_back(at::Tensor());
           return 0;
         },
         aliasAnalysisSpecialCase()),
     Operator(
         "aten::save(t item, str filename) -> ()",
         [](Stack& stack) {
           auto filename = pop(stack).toStringRef();
           auto ivalue = pop(stack);

           // Pickle the tensor
           auto data = jit::pickle_save(ivalue);

           // Write file
           std::fstream output(filename, std::ios::out | std::ios::binary);
           output.write(data.data(), data.size());
           return 0;
         },
         aliasAnalysisFromSchema()),
     Operator(
         "prim::Print(...) -> ()",
         [](Stack& stack) {
          auto num_inputs = pop(stack).toInt();
          std::stringstream ss;
          bool first = true;
          for (const IValue& i : last(stack, num_inputs)) {
            if (!first)
              ss << " ";
            first = false;
            ss << i;
          }
          drop(stack, num_inputs);
          ss << std::endl;
          auto* handler = getPrintHandler();
          TORCH_INTERNAL_ASSERT(handler);
          handler(ss.str());
          return 0;
         },
         aliasAnalysisSpecialCase()),
     Operator(
         "prim::BroadcastSizes(...) -> int[]",
          [](Stack& stack) {
             auto num_inputs = pop(stack).toInt();
             std::vector<int64_t> size;
             size.reserve(8);
             for (auto i = 0; i < num_inputs; ++i) {
               size = at::infer_size(
                   size, peek(stack, i, num_inputs).toIntVector());
             }
             drop(stack, num_inputs);
             push(stack, IValue(std::move(size)));
             return 0;
         },
         aliasAnalysisSpecialCase()),
     Operator(
         prim::ChunkSizes,
         [](const Node* node) -> Operation {
           int64_t raw_dim = node->i(attr::dim);
           int64_t chunks = node->i(attr::chunks);
           return [raw_dim, chunks](Stack& stack) {
             c10::List<int64_t> shape = pop(stack).toIntList();
             c10::List<int64_t> regular_shape = shape.copy();
             c10::List<int64_t> last_shape = shape.copy();
             int64_t dim = at::maybe_wrap_dim(raw_dim, shape.size());
             TORCH_CHECK(
                 dim < (int64_t)regular_shape.size(),
                 "Dimension out of range for chunk");
             int64_t split_size = (regular_shape[dim] + chunks - 1) / chunks;
             regular_shape[dim] =split_size;
             if (shape[dim] % chunks == 0) {
               last_shape[dim] = split_size;
             } else {
               int64_t num_splits = std::max<int64_t>(
                   (shape[dim] + split_size - 1) / split_size, 1);
               last_shape[dim] =
                   split_size - (split_size * num_splits - shape[dim]);
               AT_ASSERT(last_shape[dim] >= 0);
             }
             push(stack, std::move(regular_shape));
             push(stack, std::move(last_shape));
             return 0;
           };
         },
         aliasAnalysisSpecialCase()),
     Operator(
         "aten::warn(str message, int stacklevel=2) -> ()",
         [](Stack& stack) {
            TORCH_CHECK(
               false, "warn is implemented directly in the interpreter");
            return 0;
         },
         aliasAnalysisFromSchema()),
     Operator(
         "prim::RaiseException(str msg) -> ()",
         [](Stack& stack) {
           throw JITException(pop(stack).toStringRef());
           return 0;
         },
         aliasAnalysisFromSchema()),

     Operator(
         "prim::IgnoredPythonOp(...) -> None",
         [](Stack& stack) {
           throw JITException(
               "This Python function is annotated to be ignored"
               " and cannot be and has not been included in the exported"
               " binary, meaning that it cannot be executed now."
               " Make sure that ignored operations are never executed after"
               " import");
           return 0;
         },
         aliasAnalysisFromSchema()),

     Operator(
         "onnx::Reshape(Tensor input, Tensor shape) -> Tensor",
         [](Stack& stack) {
           at::Tensor input, shape;
           pop(stack, input, shape);
           shape = shape.contiguous();
           AT_ASSERT(shape.ndimension() == 1);
           at::IntArrayRef shape_list(shape.data_ptr<int64_t>(), shape.size(0));
           push(stack, input.reshape(shape_list));
           return 0;
         },
         aliasAnalysisSpecialCase()),
     Operator(
         "onnx::Shape(Tensor t) -> Tensor",
         [](Stack& stack) {
           auto t = pop(stack).toTensor();
           at::IntArrayRef sizes = t.sizes();
           auto sizes_tensor = torch::empty(
               {static_cast<int64_t>(sizes.size())}, at::dtype(at::kLong));
           auto accessor = sizes_tensor.accessor<int64_t, 1>();
           for (size_t i = 0; i < sizes.size(); ++i) {
             accessor[i] = sizes[i];
           }
           stack.emplace_back(sizes_tensor);
           return 0;
         },
         aliasAnalysisSpecialCase()),
     Operator(
         "prim::AutogradAnyNonZero(...) -> bool",
           [](Stack& stack) {
             auto num_inputs = pop(stack).toInt();
             bool result = false;
             for (const IValue& v : last(stack, num_inputs)) {
               if (v.isTensor()) {
                 if (v.toTensor().defined()) {
                   result = true;
                   break;
                 }
               } else if (v.isTensorList()) {
                 for (const at::Tensor& t : v.toTensorVector()) {
                   if (t.defined()) {
                     result = true;
                   }
                 }
                 if (result) {
                   break;
                 }
               } else {
                 TORCH_INTERNAL_ASSERT(false);
               }
             }
             drop(stack, num_inputs);
             stack.emplace_back(result);
             return 0;
         },
         aliasAnalysisFromSchema()),
     Operator(
         "prim::AutogradAdd(Any a, Any b) -> Any",
         [](Stack& stack) {
           at::Tensor a, b;
           pop(stack, a, b);
           if (!a.defined() && !b.defined()) {
             // undef + undef == undef
             stack.emplace_back(a);
           }
           else if (!a.defined()) {
             stack.emplace_back(b);
           }
           else if (!b.defined()) {
             stack.emplace_back(a);
           } else {
             stack.emplace_back(a + b);
           }
           return 0;
         },
         aliasAnalysisSpecialCase()),
     Operator(
         "aten::_grad_sum_to_size(Tensor(a) self, int[]? size) -> Tensor(a)",
         [](Stack& stack) {
           IValue self, size;
           pop(stack, self, size);
           if (size.isNone()) {
             push(stack, std::move(self));
           } else {
             push(
                 stack,
                 at::sum_to(self.toTensor(), size.toIntVector()));
           }
           return 0;
         },
         aliasAnalysisFromSchema()),
     Operator(
         "aten::_size_if_not_equal(int[] self_size, int[] other_size) -> int[]?",
         [](Stack& stack) {
           IValue self_size, other_size;
           pop(stack, self_size, other_size);
           auto s = self_size.toIntVector();
           auto o = other_size.toIntVector();
           if (s == o) {
             push(stack, IValue());
           } else {
             push(stack, s);
           }
           return 0;
         },
         aliasAnalysisFromSchema()),
     Operator(
         // note the compiler knows to type TupleIndex more accurately than it is listed here.
         "prim::TupleIndex(Any tup, int i) -> Any",
         [](Stack& stack) {
           int64_t index = pop(stack).toInt();
           auto tuple = pop(stack).toTuple();
           auto norm_index = normalizeIndex(index, tuple->elements().size());
           if (norm_index < 0 ||
               norm_index > static_cast<int64_t>(tuple->elements().size())) {
             throw std::out_of_range("Tuple list index out of range");
           }
           stack.emplace_back(tuple->elements()[norm_index]);
           return 0;
         },
         aliasAnalysisSpecialCase()),
      Operator("prim::TupleUnpack(Any tup) -> ...",
         [](Stack& stack) {
             tupleUnpack(stack);
             return 0;
         },
         aliasAnalysisSpecialCase()),
     Operator(
         prim::ConstantChunk,
         [](const Node* node) -> Operation {
           int64_t chunks = node->i(attr::chunks);
           int64_t dim = node->i(attr::dim);
           auto outputs_used = fmap(node->outputs(), [](const Value* v) {
             return v->uses().size() > 0;
           });
           return [=](Stack& stack) {
             RECORD_FUNCTION("chunk", last(stack, 1));

             at::Tensor t;
             pop(stack, t);
             auto result = at::chunk(t, chunks, dim);
             stack.insert(
                 stack.end(),
                 std::make_move_iterator(result.begin()),
                 std::make_move_iterator(result.end()));
             // NB: Chunk can sometimes return a smaller number of outputs.
             int64_t num_results = result.size();
             if (num_results != chunks) {
               if (num_results > chunks) {
                 TORCH_CHECK(
                     num_results == chunks,
                     "Expected chunk to return ",
                     chunks,
                     " outputs, but got ",
                     num_results);
               }
               for (int64_t i = num_results; i < chunks; ++i) {
                 TORCH_CHECK(
                     !outputs_used[i],
                     "Expected chunk to return at least ",
                     chunks,
                     " outputs, but got only ",
                     num_results);
                 // We know that the output is unused, so it's ok to push
                 // anything on the stack.
                 stack.emplace_back();
               }
             }
             return 0;
           };
         },
         aliasAnalysisSpecialCase()),
     Operator(
         "aten::dict() -> Dict(str, Tensor)",
         [](Stack& stack) {
           auto dict =
               c10::impl::GenericDict(StringType::get(), TensorType::get());
           push(stack, dict);
           return 0;
         },
         aliasAnalysisFromSchema()),
     Operator(
         "aten::_unwrap_optional(t(a)? optional) -> t(a)",
         [](Stack& stack) {
           auto val = pop(stack);
           TORCH_CHECK(!val.isNone(), "Unwrapping null optional");
           push(stack, std::move(val));
           return 0;
         },
         aliasAnalysisFromSchema()),
     // This op is no longer generated, but old models use it instead of
     // unchecked_cast, so we keep it here so it gets handled correctly.
     Operator(
         "prim::unchecked_unwrap_optional(t(a)? optional) -> t(a)",
         noop,
         aliasAnalysisFromSchema()),
<<<<<<< HEAD
     Operator(prim::unchecked_cast, noop, aliasAnalysisSpecialCase()),
     Operator(
         prim::fork,
         [](const Node* node) -> Operation {
           Code code(node->g(attr::Subgraph), "<forked function>");
           int n_inputs = node->inputs().size();
           AT_ASSERT(node->blocks().size() == 0);
           AT_ASSERT(node->hasAttribute(attr::Subgraph));
           return [=](Stack& stack) {
             // Move inputs to a separate stack
             InterpreterState forked_interprester(code);
             InterpreterContinuation continuation(
                 forked_interprester,
                 Stack(stack.end() - n_inputs, stack.end()),
                 autograd::GradMode::is_enabled());
             drop(stack, n_inputs);

             push(stack, forked_interprester.getFuture());

             at::launch(std::move(continuation));
             return 0;
           };
         },
         aliasAnalysisSpecialCase()),
=======
     Operator("prim::unchecked_cast(t x) -> t", noop, aliasAnalysisSpecialCase()),
>>>>>>> 414198cc
     Operator(
         "aten::wait(Future(t) self) -> t",
         [](Stack& stack) {
           TORCH_CHECK(
               false, "wait is implemented directly in the interpreter");
           return 0;
         },
         aliasAnalysisSpecialCase()),
     Operator(
         "prim::Uninitialized() -> Any",
         [](Stack& stack) {
           push(stack, IValue::uninitialized());
           return 0;
         },
         aliasAnalysisSpecialCase())});

RegisterOperators logging_operators(
    {Operator(
         "prim::AddStatValue(str key, int val) -> ()",
         [](Stack& stack) {
           auto val = pop(stack).toInt();
           auto key = pop(stack).toString();

           auto schema =
               parseSchema("prim::AddStatValue(str key, int val) -> ()");
           // TODO: remove this custom tracing code once the custom op bugfix
           // lands
           if (jit::tracer::isTracing()) {
             const auto& graph = tracer::getTracingState()->graph;
             Node* node = graph->create(prim::AddStatValue, /*num_outputs=*/0);
             tracer::recordSourceLocation(node);
             node->addInput(insertConstant(*graph, key));
             tracer::addInputs(node, "val", val);
             graph->insertNode(node);
           }
           torch::jit::logging::getLogger()->addStatValue(*key, val);
           return 0;
         },
         aliasAnalysisFromSchema()),
     Operator(
         "prim::TimePoint() -> int",
         [](Stack& stack) {
           auto schema = parseSchema("prim::TimePoint() -> int");
           Node* node = nullptr;
           // TODO: remove this custom tracing code once the custom op bugfix
           // lands
           if (jit::tracer::isTracing()) {
             const auto& graph = tracer::getTracingState()->graph;
             Node* node = graph->create(prim::TimePoint, /*num_outputs=*/0);
             tracer::recordSourceLocation(node);
             graph->insertNode(node);
           }
           auto output = autograd::profiler::getTime();
           push(stack, output);
           if (jit::tracer::isTracing()) {
             jit::tracer::addOutput(node, output);
           }
           return 0;
         },
         aliasAnalysisFromSchema())});

// define implementations for primitive number ops
#define DEFINE_GENERIC_OP(aten_op, int_op, float_op, int_result, float_result) \
  Operator(                                                                    \
      #aten_op "(int a, int b) -> " #int_result,                               \
      [](Stack& stack) {                                                       \
        int64_t a, b;                                                          \
        pop(stack, a, b);                                                      \
        push(stack, int_op);                                                   \
        return 0;                                                              \
      },                                                                       \
      aliasAnalysisFromSchema()),                                              \
      Operator(                                                                \
          #aten_op "(float a, float b) -> " #float_result,                     \
          [](Stack& stack) {                                                   \
            double a, b;                                                       \
            pop(stack, a, b);                                                  \
            push(stack, float_op);                                             \
            return 0;                                                          \
          },                                                                   \
          aliasAnalysisFromSchema())

#define DEFINE_INT_FLOAT_OP(aten_op, op, result)   \
  Operator(                                        \
      #aten_op "(int a, float b) -> " #result,     \
      [](Stack& stack) {                           \
        int64_t a;                                 \
        double b;                                  \
        pop(stack, a, b);                          \
        push(stack, op);                           \
        return 0;                                  \
      },                                           \
      aliasAnalysisFromSchema()),                  \
      Operator(                                    \
          #aten_op "(float a, int b) -> " #result, \
          [](Stack& stack) {                       \
            double a;                              \
            int64_t b;                             \
            pop(stack, a, b);                      \
            push(stack, op);                       \
            return 0;                              \
          },                                       \
          aliasAnalysisFromSchema())

#define DEFINE_INT_OP(aten_op, op)                          \
  Operator(                                                 \
      #aten_op "(int a, int b) -> int",                     \
      [](Stack& stack) {                                    \
        int64_t a, b;                                       \
        pop(stack, a, b);                                   \
        push(stack, op); /* NOLINT(hicpp-signed-bitwise) */ \
        return 0;                                           \
      },                                                    \
      aliasAnalysisFromSchema())

#define DEFINE_STR_CMP_OP(aten_op, op)     \
  Operator(                                \
      #aten_op "(str a, str b) -> bool",   \
      [](Stack& stack) {                   \
        auto b = pop(stack).toStringRef(); \
        auto a = pop(stack).toStringRef(); \
        push(stack, op);                   \
        return 0;                          \
      },                                   \
      aliasAnalysisFromSchema())

// define a primitive op over Scalar operands.
// it's necessary to register this overload following
// int/float variations to avoid trapping Scalar args
// in unintended implicit conversions
#define DEFINE_SCALAR_BINARY_OP(aten_op, int_op, float_op, result) \
  Operator( \
    #aten_op "(Scalar a, Scalar b) -> " #result, \
    [](Stack& stack) { \
      IValue x, y; \
      pop(stack, x, y); \
      if (x.isDouble()) { \
        if (y.isDouble()) { \
          double a = x.toDouble(); \
          double b = y.toDouble(); \
          push(stack, float_op); \
        } else { \
          double a = x.toDouble(); \
          int64_t b = y.toInt(); \
          push(stack, float_op); \
        } \
      } else { \
        if (y.isDouble()) { \
          int64_t a = x.toInt(); \
          double b = y.toDouble(); \
          push(stack, float_op); \
        } else { \
          int64_t a = x.toInt(); \
          int64_t b = y.toInt(); \
          push(stack, int_op); \
        } \
      } \
      return 0; \
    }, \
    aliasAnalysisFromSchema() \
  )

#define DEFINE_BINARY_OP(aten_op, op)               \
  DEFINE_GENERIC_OP(aten_op, op, op, int, float),   \
  DEFINE_INT_FLOAT_OP(aten_op, op, float),          \
  DEFINE_SCALAR_BINARY_OP(aten_op, op, op, Scalar)

#define DEFINE_BINARY_FLOAT_OP(aten_op, op)         \
  DEFINE_GENERIC_OP(aten_op, op, op, float, float), \
  DEFINE_INT_FLOAT_OP(aten_op, op, float),          \
  DEFINE_SCALAR_BINARY_OP(aten_op, op, op, float)

#define DEFINE_COMPARISON_OP(aten_op, op)         \
  DEFINE_GENERIC_OP(aten_op, op, op, bool, bool), \
  DEFINE_INT_FLOAT_OP(aten_op, op, bool),         \
  DEFINE_SCALAR_BINARY_OP(aten_op, op, op, bool), \
  DEFINE_STR_CMP_OP(aten_op, op)

#define DEFINE_UNARY_INT_OP(aten_op, op, result) \
  Operator(                                      \
      #aten_op "(int a) -> " #result,            \
      [](Stack& stack) {                         \
        int64_t a;                               \
        pop(stack, a);                           \
        push(stack, op);                         \
        return 0;                                \
      },                                         \
      aliasAnalysisFromSchema())

#define DEFINE_UNARY_FLOAT_OP(aten_op, op, result) \
  Operator(                                        \
      #aten_op "(float a) -> " #result,            \
      [](Stack& stack) {                           \
        double a;                                  \
        pop(stack, a);                             \
        push(stack, op);                           \
        return 0;                                  \
      },                                           \
      aliasAnalysisFromSchema())

#define DEFINE_UNARY_OP(aten_op, op, int_result, float_result) \
  DEFINE_UNARY_INT_OP(aten_op, op, int_result),                \
  DEFINE_UNARY_FLOAT_OP(aten_op, op, float_result),            \
  Operator( \
  #aten_op "(Scalar a) -> Scalar", \
  [](Stack& stack) { \
    IValue x; \
    pop(stack, x); \
    if (x.isDouble()) { \
      double a = x.toDouble(); \
      push(stack, static_cast<float_result>(op)); \
    } else { \
      int64_t a = x.toInt(); \
      push(stack, static_cast<int_result>(op)); \
    } \
    return 0; \
  }, \
  aliasAnalysisFromSchema() \
)
#define DEFINE_BOOL_OP(aten_op, op)        \
  Operator(                                \
      #aten_op "(bool a, bool b) -> bool", \
      [](Stack& stack) {                   \
        bool a, b;                         \
        pop(stack, a, b);                  \
        push(stack, op);                   \
        return 0;                          \
      },                                   \
      aliasAnalysisFromSchema())

// Equivalent to list.at(idx)
template <typename T>
T getItem(const c10::List<T>& list, int64_t idx) {
  const int64_t list_size = list.size();
  const int64_t normalized_idx = normalizeIndex(idx, list_size);
  if (normalized_idx < 0 || normalized_idx >= list_size) {
    throw std::out_of_range("list index out of range");
  }
  return list.get(normalized_idx);
}

template <typename T>
void setItem(const c10::List<T>& list, int64_t idx, T&& value) {
  const int64_t list_size = list.size();
  const int64_t normalized_idx = normalizeIndex(idx, list_size);
  if (normalized_idx < 0 || normalized_idx >= list_size) {
    throw std::out_of_range("list index out of range");
  }
  list.set(normalized_idx, std::move(value));
}

template <typename T>
int listAppend(Stack& stack) {
  T el = pop(stack).to<T>();
  c10::List<T> list = pop(stack).to<c10::List<T>>();

  list.push_back(std::move(el));
  push(stack, std::move(list));

  return 0;
}

template <typename T>
int listReverse(Stack& stack) {
  c10::List<T> list = pop(stack).to<c10::List<T>>();

  std::reverse(list.begin(), list.end());

  return 0;
}

template <typename T> int minList(Stack &stack) {
  c10::List<T> a = pop(stack).to<c10::List<T>>();
  c10::List<T> b = pop(stack).to<c10::List<T>>();

  size_t min_size = std::min(a.size(), b.size());
  for (size_t i = 0; i < min_size; i++) {
    if (a[i] == b[i]) {
      continue;
    }

    push(stack, a[i] < b[i] ? a : b);
    return 0;
  }

  push(stack, b.size() < a.size() ? b : a);
  return 0;
}

template <typename T> int maxList(Stack &stack) {
  c10::List<T> a = pop(stack).to<c10::List<T>>();
  c10::List<T> b = pop(stack).to<c10::List<T>>();

  size_t min_size = std::min(a.size(), b.size());
  for (size_t i = 0; i < min_size; i++) {
    if (a[i] == b[i]) {
      continue;
    }

    push(stack, a[i] > b[i] ? a : b);
    return 0;
  }

  push(stack, b.size() > a.size() ? b : a);
  return 0;
}

template <typename T>
int listPopImpl(Stack& stack, const char* empty_message) {
  int64_t idx = pop(stack).to<int64_t>();
  c10::List<T> list = pop(stack).to<c10::List<T>>();

  const int64_t list_size = list.size();
  const int64_t normalized_idx = normalizeIndex(idx, list_size);

  if (list_size == 0) {
    AT_ERROR(empty_message);
  }

  push(stack, getItem(list, idx));
  list.erase(list.begin() + normalized_idx);

  return 0;
}

template <typename T>
int listPop(Stack& stack) {
  return listPopImpl<T>(stack, "pop from empty list");
}

template <typename T>
int listClear(Stack& stack) {
  c10::List<T> list = pop(stack).to<c10::List<T>>();

  list.clear();
  return 0;
}

template <typename T>
int listDelete(Stack& stack) {
  listPopImpl<T>(stack, "pop index out of range");
  pop(stack);
  return 0;
}


template <typename T>
int listInsert(Stack& stack) {
  T elem = pop(stack).to<T>();
  int64_t idx = pop(stack).to<int64_t>();
  c10::List<T> list = pop(stack).to<c10::List<T>>();

  const int64_t list_size = list.size();
  const int64_t normalized_idx = normalizeIndex(idx, list_size);

  if (normalized_idx < 0 || normalized_idx >= list_size) {
    if (normalized_idx < 0) {
      list.insert(list.begin(), elem);
    } else {
      list.push_back(elem);
    }
  } else {
    list.insert(list.begin() + normalized_idx, elem);
  }

  return 0;
}

template <typename T>
int listRemove(Stack& stack) {
  T elem = pop(stack).to<T>();
  c10::List<T> list = pop(stack).to<c10::List<T>>();

  auto pos = std::find(list.begin(), list.end(), elem);

  if (pos != list.end()) {
    list.erase(pos);
  } else {
    AT_ERROR("list.remove(x): x not in list");
  }

  return 0;
}

template <typename T>
int listMin(Stack& stack) {
  c10::List<T> list = pop(stack).to<c10::List<T>>();
  size_t list_size = list.size();
  if (list_size == 0) {
    throw std::runtime_error("min() arg is an empty sequence");
  }

  T min_elem = list[0];
  for (size_t i = 1; i < list_size; ++i) {
    T elem = list[i];
    min_elem = elem < min_elem ? elem : min_elem;
  }

  stack.push_back(min_elem);
  return 0;
}

template <typename T>
int listMax(Stack& stack) {
  c10::List<T> list = pop(stack).to<c10::List<T>>();
  size_t list_size = list.size();
  if (list_size == 0) {
    throw std::runtime_error("max() arg is an empty sequence");
  }

  T max_elem = list[0];
  for (size_t i = 1; i < list_size; ++i) {
    T elem = list[i];
    max_elem = elem > max_elem ? elem : max_elem;
  }

  stack.push_back(max_elem);
  return 0;
}

template <>
int listRemove<at::Tensor>(Stack& stack) {
  at::Tensor elem = pop(stack).to<at::Tensor>();
  c10::List<at::Tensor> list = pop(stack).to<c10::List<at::Tensor>>();

  auto pos = std::find_if(
      list.begin(), list.end(), [&](const at::Tensor& b) {
        const auto cmp_result = elem.eq(b);
        return cmp_result.is_nonzero();
      });

  if (pos != list.end()) {
    list.erase(pos);
  } else {
    AT_ERROR("list.remove(x): x not in list");
  }

  return 0;
}

template <typename T>
int listIndex(Stack& stack) {
  T elem = pop(stack).to<T>();
  c10::List<T> list = pop(stack).to<c10::List<T>>();

  auto pos = std::find(list.begin(), list.end(), elem);

  if (pos != list.end()) {
    push(stack, static_cast<int64_t>(std::distance(list.begin(), pos)));
  } else {
    AT_ERROR("'", elem, "' is not in list");
  }

  return 0;
}

template <>
int listIndex<at::Tensor>(Stack& stack) {
  at::Tensor elem = pop(stack).to<at::Tensor>();
  c10::List<at::Tensor> list = pop(stack).to<c10::List<at::Tensor>>();

  auto pos = std::find_if(
      list.begin(), list.end(), [elem](const at::Tensor& b) {
        const auto cmp_result = elem.eq(b);
        return cmp_result.is_nonzero();
      });

  if (pos != list.end()) {
    push(stack, static_cast<int64_t>(std::distance(list.begin(), pos)));
  } else {
    AT_ERROR("'", elem, "' is not in list");
  }

  return 0;
}

template <typename T>
int listCount(Stack& stack) {
  T elem = pop(stack).to<T>();
  c10::List<T> list = pop(stack).to<c10::List<T>>();

  const int64_t count = std::count(list.begin(), list.end(), elem);
  push(stack, count);

  return 0;
}

template <>
int listCount<at::Tensor>(Stack& stack) {
  at::Tensor elem = pop(stack).to<at::Tensor>();
  c10::List<at::Tensor> list = pop(stack).to<c10::List<at::Tensor>>();

  const int64_t count = std::count_if(
      list.begin(), list.end(), [&](const at::Tensor& b) {
        const auto cmp_result = elem.eq(b);
        return cmp_result.is_nonzero();
      });
  push(stack, count);

  return 0;
}

template<typename T>
int listExtend(Stack& stack) {
  c10::List<T> b = pop(stack).to<c10::List<T>>();
  c10::List<T> a = pop(stack).to<c10::List<T>>();

  a.reserve(a.size() + b.size());
  for (size_t i = 0; i < b.size(); ++i) {
    a.push_back(b.get(i));
  }
  return 0;
}

template <typename T>
int listCopy(Stack& stack) {
  c10::List<T> list = pop(stack).to<c10::List<T>>();
  push(stack, list.copy());
  return 0;
}

template <typename T>
int listSelect(Stack& stack) {
  int64_t idx = pop(stack).to<int64_t>();
  c10::List<T> list = pop(stack).to<c10::List<T>>();

  auto element = getItem(list, idx);
  push(stack, std::move(element));
  return 0;
}

template <typename T>
int listLen(Stack& stack) {
  c10::List<T> a = pop(stack).to<c10::List<T>>();

  const int64_t size = a.size();
  push(stack, size);
  return 0;
}

template <typename T>
int listEq(Stack& stack) {
  c10::List<T> b = pop(stack).to<c10::List<T>>();
  c10::List<T> a = pop(stack).to<c10::List<T>>();
  push(stack, list_is_equal(a, b));
  return 0;
}

template <typename T>
int listNe(Stack& stack) {
  c10::List<T> b = pop(stack).to<c10::List<T>>();
  c10::List<T> a = pop(stack).to<c10::List<T>>();
  push(stack, !list_is_equal(a, b));
  return 0;
}

inline bool tensor_list_equal(const c10::List<at::Tensor>& a, const c10::List<at::Tensor>& b) {
  if (a.size() != b.size()) {
    return false;
  }

  for (size_t i = 0; i < a.size(); ++i) {
    at::Tensor a_element = a[i];
    at::Tensor b_element = b[i];
    // This preserves Python's semantics, which uses eq() to compare two
    // elements, then passes the result to bool().
    // see: https://docs.python.org/3.4/reference/datamodel.html#object.__ge__
    const auto cmp_result = a_element.eq(b_element);
    if (!cmp_result.is_nonzero()) {
      return false;
    }
  }

  return true;
}

// Specialization for at::Tensor, since it doesn't define operator==
template <>
int listEq<at::Tensor>(Stack& stack) {
  c10::List<at::Tensor> b = pop(stack).to<c10::List<at::Tensor>>();
  c10::List<at::Tensor> a = pop(stack).to<c10::List<at::Tensor>>();
  push(stack, tensor_list_equal(a, b));
  return 0;
}

// Specialization for at::Tensor, since it doesn't define operator==
template <>
int listNe<at::Tensor>(Stack& stack) {
  c10::List<at::Tensor> b = pop(stack).to<c10::List<at::Tensor>>();
  c10::List<at::Tensor> a = pop(stack).to<c10::List<at::Tensor>>();
  push(stack, !tensor_list_equal(a, b));
  return 0;
}

template <typename T>
int listList(Stack& stack) {
  c10::List<T> a = pop(stack).to<c10::List<T>>();
  push(stack, a.copy());
  return 0;
}

template <typename T>
int listContains(Stack& stack) {
  auto key = pop(stack).to<T>();
  auto list = pop(stack).to<c10::List<T>>();
  for (const T& item : list) {
    if (item == key) {
      push(stack, true);
      return 0;
    }
  }
  push(stack, false);
  return 0;
}

template <class T>
int listAdd(Stack& stack) {
  c10::List<T> b = pop(stack).to<c10::List<T>>();
  c10::List<T> a = pop(stack).to<c10::List<T>>();

  c10::List<T> ret = make_result_list<T>(a.elementType());

  if (a.use_count() == 1) {
    ret = std::move(a);
  } else {
    ret = a.copy();
  }

  ret.append(std::move(b));

  push(stack, std::move(ret));
  return 0;
}

template <class T>
int listInplaceAdd(Stack& stack) {
  c10::List<T> b = pop(stack).to<List<T>>();
  c10::List<T> a = pop(stack).to<List<T>>();
  a.append(std::move(b));
  push(stack, std::move(a));
  return 0;
}

template <class T>
int listMulIntLeftInPlace(Stack& stack) {
  int64_t n = pop(stack).to<int64_t>();
  c10::List<T> list = pop(stack).to<c10::List<T>>();

  if (n <= 0) {
    list.clear();
  } else if (n > 1) {
    size_t list_size = list.size();
    for (auto i = 1; i < n; i++) {
      for (size_t j = 0; j < list_size; j++) {
        list.push_back(list.get(j));
      }
    }
  }

  push(stack, std::move(list));
  return 0;
}

template <class T>
int listMulIntLeft(Stack& stack) {
  int64_t n = pop(stack).to<int64_t>();
  c10::List<T> list = pop(stack).to<c10::List<T>>();

  c10::List<T> ret = make_result_list<T>(list.elementType());
  const auto size = list.size() * n;
  ret.reserve(size);

  for (auto i = 0; i < n; i++) {
    for (T e : list) {
      ret.push_back(std::move(e));
    }
  }

  push(stack, std::move(ret));
  return 0;
}

template <class T>
int listMulIntRight(Stack& stack) {
  c10::List<T> list = pop(stack).to<c10::List<T>>();
  int64_t n = pop(stack).to<int64_t>();

  c10::List<T> ret = make_result_list<T>(list.elementType());
  const auto size = list.size() * n;
  ret.reserve(size);

  for (auto i = 0; i < n; i++) {
    for (T e : list) {
      ret.push_back(std::move(e));
    }
  }

  push(stack, std::move(ret));
  return 0;
}

template <typename T>
int listSlice(Stack& stack) {
  int64_t step = pop(stack).to<int64_t>();
  int64_t end = pop(stack).to<int64_t>();
  int64_t start = pop(stack).to<int64_t>();
  c10::List<T> list = pop(stack).to<c10::List<T>>();

  const int64_t list_size = list.size();

  // clamp start and end to the bounds of the list
  const auto normalized_start =
      std::max((int64_t)0, normalizeIndex(start, list_size));
  const auto normalized_end =
      std::min(list_size, normalizeIndex(end, list_size));

  c10::List<T> sliced_list = make_result_list<T>(list.elementType());
  if (normalized_end <= normalized_start) {
    // early exit if the slice is trivially empty
    push(stack, std::move(sliced_list));
    return 0;
  }

  sliced_list.reserve(normalized_end - normalized_start);

  for (auto i = normalized_start; i < normalized_end;) {
    sliced_list.push_back(list.get(i));
    i += step;
  }

  push(stack, std::move(sliced_list));
  return 0;
}

template <typename T>
int listSort(Stack& stack) {
  bool reverse = pop(stack).toBool();
  c10::List<T> list = pop(stack).to<c10::List<T>>();
  std::sort(list.begin(), list.end(), [reverse](const T& a, const T& b) {
    // FBCode errors without this check - "strict weak ordering"
    // TODO: remove when possible, since it just slows down
    // sorting and doesn't do anything useful
    if (a == b) {
      return false;
    }
    return (a < b) != reverse;
  });
  return 0;
}

// Specialization for at::Tensor
template <>
int listSort<at::Tensor>(Stack& stack) {
  bool reverse = pop(stack).toBool();
  c10::List<at::Tensor> list = pop(stack).toTensorList();
  std::sort(
      list.begin(),
      list.end(),
      [reverse](const at::Tensor& a, const at::Tensor& b) -> bool {
        // "strict weak ordering" issue - see other sort
        if (a.getIntrusivePtr() == b.getIntrusivePtr()) {
          return false;
        }
        return (a.lt(b).is_nonzero()) ^ reverse;
      });
  return 0;
}

template <typename T>
int listCopyAndSort(Stack& stack) {
  c10::List<T> list = pop(stack).to<c10::List<T>>();
  auto list_copied = list.copy();
  std::sort(list_copied.begin(), list_copied.end(), [](const T& a, const T& b) {
    // "strict weak ordering" issue - see other sort
    if (a == b) {
      return false;
    }
    return a < b;
  });
  push(stack, list_copied);
  return 0;
}

// Specialization for at::Tensor
template <>
int listCopyAndSort<at::Tensor>(Stack& stack) {
  c10::List<at::Tensor> list = pop(stack).toTensorList();
  auto list_copied = list.copy();
  std::sort(
      list_copied.begin(),
      list_copied.end(),
      [](const at::Tensor& a, const at::Tensor& b) {
        return a.lt(b).is_nonzero();
      });
  push(stack, list_copied);
  return 0;
}

template <typename T>
int listSetItem(Stack& stack) {
  T value = pop(stack).to<T>();
  int64_t idx = pop(stack).to<int64_t>();
  c10::List<T> list = pop(stack).to<c10::List<T>>();

  setItem(list, idx, std::move(value));

  push(stack, std::move(list));
  return 0;
}

int dictSetItem(Stack& stack) {
  auto value = pop(stack);
  auto idx = pop(stack);
  auto dict = pop(stack).toGenericDict();
  dict.insert_or_assign(std::move(idx), std::move(value));
  return 0;
}

int dictLen(Stack& stack) {
  auto dict = pop(stack).toGenericDict();
  push(stack, int64_t(dict.size()));
  return 0;
}


int dictValues(Stack& stack) {
  auto dict = pop(stack).toGenericDict();
  auto values = c10::impl::GenericList(dict.valueType());
  const auto& order = iterationOrder(dict);
  values.reserve(order.size());
  for (const auto& p : order) {
    values.emplace_back(p.second);
  }
  push(stack, values);
  return 0;
}

int dictKeys(Stack& stack) {
  auto dict = pop(stack).toGenericDict();
  auto keys = c10::impl::GenericList(dict.keyType());
  const auto& order = iterationOrder(dict);
  keys.reserve(order.size());
  for (const auto& p : order) {
    keys.emplace_back(p.first);
  }
  push(stack, keys);
  return 0;
}

int dictIndex(Stack& stack) {
  auto key = pop(stack);
  auto dict = pop(stack).toGenericDict();
  auto value = dict.find(key);
  if (value == dict.end()) {
    AT_ERROR("KeyError: ", key);
  }
  push(stack, value->value());
  return 0;
}

template<bool has_default>
int dictGet(Stack& stack) {
  IValue default_value;
  if (has_default) {
    default_value = pop(stack);
  }
  auto key = pop(stack);
  auto dict = pop(stack).toGenericDict();
  auto value = dict.find(key);
  if (value == dict.end()) {
    push(stack, std::move(default_value));
  } else {
    push(stack, value->value());
  }
  return 0;
}

// If the key is in the dict, return it. Else set it to the default value and
// return that.
int dictSetDefault(Stack& stack) {
  auto default_value = pop(stack);
  auto key = pop(stack);
  auto dict = pop(stack).toGenericDict();
  auto value = dict.find(key);
  if (value == dict.end()) {
    dict.insert(key, default_value);
    push(stack, std::move(default_value));
  } else {
    push(stack, value->value());
  }
  return 0;
}

template<bool has_default>
int dictPop(Stack& stack) {
  IValue default_value;
  if (has_default) {
    default_value = pop(stack);
  }
  auto key = pop(stack);
  auto dict = pop(stack).toGenericDict();
  auto iter = dict.find(key);
  if (iter == dict.end()) {
    if (has_default) {
      push(stack, default_value);
    } else {
      AT_ERROR("KeyError: ", key);
    }
  } else {
    // note: before erase
    push(stack, iter->value());
    auto erase_count = dict.erase(key);
    TORCH_CHECK(
        erase_count == 1, "Expected to erase 1 item, found ", erase_count);
  }
  return 0;
}

int dictDelete(Stack& stack) {
  dictPop<false>(stack);
  // pop pushes an item on the stack but delete does not, so get rid of it
  pop(stack);
  return 0;
}

int dictPopItem(Stack& stack) {
  auto dict = pop(stack).toGenericDict();
  if (dict.size() == 0) {
    AT_ERROR("popitem(): dictionary is empty");
  }
  auto item = iterationOrder(dict).at(0);
  auto erase_count = dict.erase(item.first);
  TORCH_CHECK(
      erase_count == 1, "Expected to erase 1 item, found ", erase_count);

  IValue tuple = c10::ivalue::Tuple::create({item.first, item.second});
  push(stack, tuple);
  return 0;
}

int dictContains(Stack& stack) {
  auto key = pop(stack);
  auto dict = pop(stack).toGenericDict();
  push(stack, dict.contains(key));
  return 0;
}

int dictClear(Stack& stack) {
  auto dict = pop(stack).toGenericDict();
  dict.clear();
  return 0;
}

int dictUpdate(Stack& stack) {
  auto to_add = pop(stack).toGenericDict();
  auto dict = pop(stack).toGenericDict();

  for (const auto& item : to_add) {
    dict.insert(item.key(), item.value());
  }
  return 0;
}

int dictItems(Stack& stack) {
  auto dict = pop(stack).toGenericDict();
  auto key_type = dict.keyType();
  auto value_type = dict.valueType();
  auto items =
      c10::impl::GenericList(TupleType::create({key_type, value_type}));
  items.reserve(dict.size());
  for (const auto& item : iterationOrder(dict)) {
    items.emplace_back(c10::ivalue::Tuple::create({item.first, item.second}));
  }
  push(stack, std::move(items));
  return 0;
}

int dictCopy(Stack& stack) {
  push(stack, pop(stack).toGenericDict().copy());
  return 0;
}

int dictConstructFromList(Stack& stack) {
  auto input_list = pop(stack);
  auto list = input_list.toList();
  auto tup_type = list.elementType()->expect<TupleType>();
  auto dict = c10::impl::GenericDict(tup_type->elements().at(0), tup_type->elements().at(1));
  dict.reserve(list.size());
  for (IValue input : list) {
    const auto tup = input.toTuple()->elements();
    dict.insert_or_assign(tup[0], tup[1]);
  }
  push(stack, dict);
  return 0;
}

template <typename T>
int hashValue(Stack& stack) {
  auto value = pop(stack);
  auto hash = std::hash<T>()(value.to<T>());
  push(stack, int64_t(hash));
  return 0;
}

RegisterOperators reg2({

#define DEFINE_STRING_OP(op_name, string_op, result) \
  Operator(                                          \
      #op_name "(str a, str b) ->" #result,          \
      [](Stack& stack) {                             \
        auto b = pop(stack).toStringRef();           \
        auto a = pop(stack).toStringRef();           \
        push(stack, string_op);                      \
        return 0;                                    \
      },                                             \
      aliasAnalysisFromSchema())

    DEFINE_STRING_OP(aten::eq, a == b, bool),
    DEFINE_STRING_OP(aten::ne, a != b, bool),
    DEFINE_STRING_OP(aten::add, a + b, str),
#undef DEFINE_STRING_OP
    Operator(
        "aten::len(str s) -> int",
        [](Stack& stack) {
          auto string = pop(stack).toStringRef();
          push(stack, static_cast<int64_t>(string.size()));
          return 0;
        },
        aliasAnalysisFromSchema()),
    // tensor length op (size of 1st dimension)
    Operator(
        "aten::len(Tensor t) -> int",
        [](Stack& stack) {
          at::Tensor t = pop(stack).toTensor();
          if (t.dim() == 0) {
            AT_ERROR("len() of a 0-d tensor");
          }
          push(stack, t.sizes()[0]);
          return 0;
        },
        aliasAnalysisFromSchema()),
    Operator(
        "aten::__getitem__(str s, int index) -> str",
        [](Stack& stack) {
          auto index = pop(stack).toInt();
          auto string = pop(stack).toStringRef();
          auto norm_index = normalizeIndex(index, string.size());
          char c = string.at(norm_index);
          push(stack, std::string(&c, 1));
          return 0;
        },
        aliasAnalysisFromSchema()),
    Operator(
        "aten::list(str t) -> str[]",
        [](Stack& stack) {
          auto str = pop(stack).toStringRef();
          c10::List<std::string> chars;
          chars.reserve(str.size());
          for (auto c : str) {
            chars.push_back(std::string(1, c));
          }
          push(stack, std::move(chars));
          return 0;
        },
        aliasAnalysisFromSchema()),
// Mutable ops for lists containing mutable types.
#define CREATE_MUTABLE_LIST_OPS(decl_type, value_type)                        \
  Operator(                                                                   \
      "aten::select(" decl_type "[](a) list, int idx) -> " decl_type "(*)",   \
      listSelect<value_type>,                                                 \
      aliasAnalysisFromSchema()),                                             \
      Operator(                                                               \
          "aten::__getitem__(" decl_type "[](a) list, int idx) -> " decl_type \
          "(*)",                                                              \
          listSelect<value_type>,                                             \
          aliasAnalysisFromSchema()),                                         \
      Operator(                                                               \
          "aten::append." decl_type "(" decl_type "[](a!) self, " decl_type   \
          "(c -> *) el) -> " decl_type "[](a!)",                              \
          listAppend<value_type>,                                             \
          aliasAnalysisFromSchema()),                                         \
      Operator(                                                               \
          "aten::reverse(" decl_type "[](a!) self) -> ()",                    \
          listReverse<value_type>,                                            \
          aliasAnalysisFromSchema()),                                         \
      Operator(                                                               \
          "aten::extend(" decl_type "[](a!) self, " decl_type                 \
          " [] other) -> ()",                                                 \
          listExtend<value_type>,                                             \
          aliasAnalysisFromSchema()),                                         \
      Operator(                                                               \
          "aten::copy(" decl_type                                             \
          "[](a) self)"                                                       \
          " -> " decl_type "[]",                                              \
          listCopy<value_type>,                                               \
          aliasAnalysisFromSchema()),                                         \
      Operator(                                                               \
          "aten::_set_item(" decl_type "[](a!) l, int idx, " decl_type        \
          "(b -> *) el) -> " decl_type "[](a!)",                              \
          listSetItem<value_type>,                                            \
          aliasAnalysisFromSchema()),                                         \
      Operator(                                                               \
          "aten::clear( " decl_type "[](a!) self) -> ()",                     \
          listClear<value_type>,                                              \
          aliasAnalysisFromSchema()),                                         \
      Operator(                                                               \
          "aten::Delete( " decl_type "[](a!) self, int idx) -> ()",           \
          listDelete<value_type>,                                             \
          aliasAnalysisFromSchema()),                                         \
      Operator(                                                               \
          "aten::insert( " decl_type                                          \
          "[](a!) self, int idx,                                                    \
          " decl_type "(b -> *) el) -> ()",                                   \
          listInsert<value_type>,                                             \
          aliasAnalysisFromSchema()),                                         \
      Operator(                                                               \
          "aten::pop(" decl_type                                              \
          "[](a!) self, int idx=-1)                                                 \
        -> " decl_type "(*)",                                                 \
          listPop<value_type>,                                                \
          aliasAnalysisFromSchema())

    CREATE_MUTABLE_LIST_OPS("Tensor", at::Tensor),

    Operator(
        "aten::remove(Tensor[](a!) self, Tensor el) -> ()",
        listRemove<at::Tensor>,
        aliasAnalysisFromSchema()),
    Operator(
        "aten::index(Tensor[] self, Tensor el) -> int",
        listIndex<at::Tensor>,
        aliasAnalysisFromSchema()),
    Operator(
        "aten::count(Tensor[] self, Tensor el) -> int",
        listCount<at::Tensor>,
        aliasAnalysisFromSchema()),

// Mutable ops for lists containing immutable types.
#define CREATE_IMMUTABLE_LIST_OPS(decl_type, value_type)                       \
  Operator(                                                                    \
      "aten::select(" decl_type "[] a, int b) -> " decl_type,                  \
      listSelect<value_type>,                                                  \
      aliasAnalysisFromSchema()),                                              \
      Operator(                                                                \
          "aten::__getitem__(" decl_type "[](a) list, int idx) -> " decl_type, \
          listSelect<value_type>,                                              \
          aliasAnalysisFromSchema()),                                          \
      Operator(                                                                \
          "prim::min(" decl_type "[] l, " decl_type "[] r) -> " decl_type "[]",\
          minList<value_type>,                                                 \
          aliasAnalysisFromSchema()),                                          \
      Operator(                                                                \
          "prim::max(" decl_type "[] l, " decl_type "[] r) -> " decl_type "[]",\
          maxList<value_type>,                                                 \
          aliasAnalysisFromSchema()),                                          \
      Operator(                                                                \
          "aten::append." decl_type "(" decl_type "[](a!) self, " decl_type                  \
          " el) -> " decl_type "[](a!)",                                       \
          listAppend<value_type>,                                              \
          aliasAnalysisFromSchema()),                                          \
      Operator(                                                                \
          "aten::reverse(" decl_type "[](a!) self) -> ()",                     \
          listReverse<value_type>,                                             \
          aliasAnalysisFromSchema()),                                          \
      Operator(                                                                \
          "prim::min(" decl_type "[] self) -> " decl_type,                     \
          listMin<value_type>,                                                 \
          aliasAnalysisFromSchema()),                                          \
      Operator(                                                                \
          "prim::max(" decl_type "[] self) -> " decl_type,                     \
          listMax<value_type>,                                                 \
          aliasAnalysisFromSchema()),                                          \
      Operator(                                                                \
          "aten::extend(" decl_type "[](a!) self, " decl_type                  \
          " [] other) -> ()",                                                  \
          listExtend<value_type>,                                              \
          aliasAnalysisFromSchema()),                                          \
      Operator(                                                                \
          "aten::copy(" decl_type                                              \
          "[](a) self)"                                                        \
          " -> " decl_type "[]",                                               \
          listCopy<value_type>,                                                \
          aliasAnalysisFromSchema()),                                          \
      Operator(                                                                \
          "aten::_set_item(" decl_type "[](a!) l, int idx, " decl_type         \
          " el) -> " decl_type "[](a!)",                                       \
          listSetItem<value_type>,                                             \
          aliasAnalysisFromSchema()),                                          \
      Operator(                                                                \
          "aten::clear( " decl_type "[](a!) self) -> ()",                      \
          listClear<value_type>,                                               \
          aliasAnalysisFromSchema()),                                          \
      Operator(                                                                \
          "aten::Delete( " decl_type "[](a!) self, int idx) -> ()",            \
          listDelete<value_type>,                                              \
          aliasAnalysisFromSchema()),                                          \
      Operator(                                                                \
          "aten::insert( " decl_type                                           \
          "[](a!) self, int idx,                                                  \
          " decl_type " el) -> ()",                                            \
          listInsert<value_type>,                                              \
          aliasAnalysisFromSchema()),                                          \
      Operator(                                                                \
          "aten::remove(" decl_type                                            \
          "[](a!) self,                                                           \
          " decl_type " el) -> ()",                                            \
          listRemove<value_type>,                                              \
          aliasAnalysisFromSchema()),                                          \
      Operator(                                                                \
          "aten::index(" decl_type                                             \
          "[] self,                                                               \
          " decl_type " el) -> int",                                           \
          listIndex<value_type>,                                               \
          aliasAnalysisFromSchema()),                                          \
      Operator(                                                                \
          "aten::count(" decl_type                                             \
          "[] self,                                                               \
          " decl_type " el) -> int",                                           \
          listCount<value_type>,                                               \
          aliasAnalysisFromSchema()),                                          \
      Operator(                                                                \
          "aten::pop(" decl_type                                               \
          "[](a!) self, int idx=-1)                                               \
          -> " decl_type,                                                      \
          listPop<value_type>,                                                 \
          aliasAnalysisFromSchema())

    CREATE_IMMUTABLE_LIST_OPS("int", int64_t),
    CREATE_IMMUTABLE_LIST_OPS("float", double),
    CREATE_IMMUTABLE_LIST_OPS("bool", bool),

    // NOTE: this must be after the other list specializations so that operator
    // resolution doesn't pick this up first
    CREATE_MUTABLE_LIST_OPS("t", IValue),

    // TODO: remove once tests that rely on
    // https://github.com/pytorch/pytorch/issues/24856
    // behavior have been fixed
    Operator(
        "aten::append(str[](a!) self, str? el) -> str[](a!)",
        listAppend<std::string>,
        aliasAnalysisFromSchema()),

#undef CREATE_IMMUTABLE_LIST_OPS
#undef CREATE_MUTABLE_LIST_OPS

#define CREATE_LIST_OPS(decl_type, c_type)                                          \
  Operator(                                                                         \
      "aten::len(" decl_type "[] a) -> int",                                        \
      listLen<c_type::value_type>,                                                  \
      aliasAnalysisFromSchema()),                                                   \
      Operator(                                                                     \
          "aten::add(" decl_type "[] a, " decl_type "[] b) -> " decl_type           \
          "[]",                                                                     \
          listAdd<c_type::value_type>,                                              \
          aliasAnalysisFromSchema()),                                               \
      Operator(                                                                     \
          "aten::add_(" decl_type "[](a!) self, " decl_type                         \
          "[] b) -> " decl_type "[]",                                               \
          listInplaceAdd<c_type::value_type>,                                       \
          aliasAnalysisFromSchema()),                                               \
      Operator(                                                                     \
          "aten::slice(" decl_type                                                  \
          "[] l, int start, int end=9223372036854775807, int step=1) -> " decl_type \
          "[]",                                                                     \
          listSlice<c_type::value_type>,                                            \
          aliasAnalysisFromSchema()),                                               \
      Operator(                                                                     \
          "aten::list(" decl_type "[] l) -> " decl_type "[]",                       \
          listList<c_type::value_type>,                                             \
          aliasAnalysisFromSchema()),                                               \
      Operator(                                                                     \
          "aten::mul(" decl_type "[] l, int n) -> " decl_type "[]",                 \
          listMulIntLeft<c_type::value_type>,                                       \
          aliasAnalysisFromSchema()),                                               \
      Operator(                                                                     \
          "aten::mul(int n, " decl_type "[] l) -> " decl_type "[]",                 \
          listMulIntRight<c_type::value_type>,                                      \
          aliasAnalysisFromSchema()),                                               \
      Operator(                                                                     \
          "aten::mul_(" decl_type "[](a!) l, int n) -> " decl_type "[](a!)",        \
          listMulIntLeftInPlace<c_type::value_type>,                                \
          aliasAnalysisFromSchema())

    CREATE_LIST_OPS("int", c10::List<int64_t>),
    CREATE_LIST_OPS("float", c10::List<double>),
    CREATE_LIST_OPS("bool", c10::List<bool>),
    CREATE_LIST_OPS("Tensor", c10::List<at::Tensor>),
    CREATE_LIST_OPS("t", c10::List<IValue>),

    // `listContains<T>` is not implemented for non-primitive types
    // TODO: Add List[bool] once .to<c10::List<bool>> doesn't throw an error
    Operator(
        "aten::__contains__(int[] l, int item) -> bool",
        listContains<int64_t>,
        aliasAnalysisFromSchema()),
    Operator(
        "aten::__contains__(float[] l, float item) -> bool",
        listContains<double>,
        aliasAnalysisFromSchema()),
    Operator(
        "aten::__contains__(str[] l, str item) -> bool",
        listContains<std::string>,
        aliasAnalysisFromSchema()),
#undef CREATE_LIST_OPS
    Operator(
        "aten::sort(int[](a!) self, bool reverse=False) -> ()",
        listSort<int64_t>,
        aliasAnalysisFromSchema()),
    Operator(
        "aten::sort(float[](a!) self, bool reverse=False) -> ()",
        listSort<double>,
        aliasAnalysisFromSchema()),
    Operator(
        "aten::sort(Tensor[](a!) self, bool reverse=False) -> ()",
        listSort<at::Tensor>,
        aliasAnalysisFromSchema()),
    Operator(
        "aten::sort(bool[](a!) self, bool reverse=False) -> ()",
        listSort<bool>,
        aliasAnalysisFromSchema()),
    Operator(
        "aten::sorted(int[](a) input) -> (int[])",
        listCopyAndSort<int64_t>,
        aliasAnalysisFromSchema()),
    Operator(
        "aten::sorted(float[](a) input) -> (float[])",
        listCopyAndSort<double>,
        aliasAnalysisFromSchema()),
    Operator(
        "aten::sorted(Tensor[](a) input) -> (Tensor[])",
        listCopyAndSort<at::Tensor>,
        aliasAnalysisFromSchema()),
    Operator(
        "aten::sorted(bool[](a) input) -> (bool[])",
        listCopyAndSort<bool>,
        aliasAnalysisFromSchema()),

    Operator(
        "aten::eq(int[] a, int[] b) -> bool",
        listEq<int64_t>,
        aliasAnalysisFromSchema()),
    Operator(
        "aten::eq(float[] a, float[] b) -> bool",
        listEq<double>,
        aliasAnalysisFromSchema()),
    Operator(
        "aten::eq(Tensor[] a, Tensor[] b) -> bool",
        listEq<at::Tensor>,
        aliasAnalysisFromSchema()),
    Operator(
        "aten::eq(bool[] a, bool[] b) -> bool",
        listEq<bool>,
        aliasAnalysisFromSchema()),
    Operator(
        "aten::ne(int[] a, int[] b) -> bool",
        listNe<int64_t>,
        aliasAnalysisFromSchema()),
    Operator(
        "aten::ne(float[] a, float[] b) -> bool",
        listNe<double>,
        aliasAnalysisFromSchema()),
    Operator(
        "aten::ne(Tensor[] a, Tensor[] b) -> bool",
        listNe<at::Tensor>,
        aliasAnalysisFromSchema()),
    Operator(
        "aten::ne(bool[] a, bool[] b) -> bool",
        listNe<bool>,
        aliasAnalysisFromSchema()),

#define DEFINE_CONVERT_BASE_OP(op_name, prefix, char_op) \
  Operator(                                              \
      #op_name "(int i) -> str",                         \
      [](Stack& stack) {                                 \
        auto i = pop(stack).toInt();                     \
        std::stringstream ss;                            \
        if (i < 0) {                                     \
          ss << "-";                                     \
          i = -i;                                        \
        }                                                \
        ss << "0" << prefix << char_op << i;             \
        push(stack, ss.str());                           \
        return 0;                                        \
      },                                                 \
      aliasAnalysisFromSchema())

    DEFINE_CONVERT_BASE_OP(aten::hex, "x", std::hex),
    DEFINE_CONVERT_BASE_OP(aten::oct, "o", std::oct),

    Operator(
        "aten::bin(int i) -> str",
        [](Stack& stack) {
          auto i = pop(stack).toInt();
          std::stringstream ss;
          if (i == 0) {
            push(stack, "0b0");
          } else {
            if (i < 0) {
              ss << "-";
              i = -i;
            }
            std::string str = std::bitset<8 * sizeof(i)>(i).to_string();
            str.erase(0, std::min(str.find_first_not_of('0'), str.size() - 1));
            ss << "0b" << str;
            push(stack, ss.str());
          }
          return 0;
        },
        aliasAnalysisFromSchema()),
    // TODO: deprecate this in favor of aten::getelem
    Operator(
        "prim::StringIndex(str string, int index) -> str",
        [](Stack& stack) {
          auto index = pop(stack).toInt();
          auto string = pop(stack).toStringRef();
          auto norm_index = normalizeIndex(index, string.size());
          char c = string.at(norm_index);
          push(stack, std::string(&c, 1));
          return 0;
        },
        aliasAnalysisFromSchema()),
    Operator(
        "aten::ord(str string) -> int",
        [](Stack& stack) {
          auto string = pop(stack).toStringRef();
          TORCH_CHECK(
              string.size() == 1,
              "String for ord() must be 1 character, found ",
              string.size());
          uint8_t ord = string.at(0);
          push(stack, int64_t(ord));
          return 0;
        },
        aliasAnalysisFromSchema()),
    Operator(
        "aten::chr(int i) -> str",
        [](Stack& stack) {
          auto i = pop(stack).toInt();
          std::stringstream ss;
          TORCH_CHECK(
              i >= 0 && i < 1114111,
              "chr() arg not in range(0x110000), found ",
              i);
          char c = i;
          ss << c;
          push(stack, ss.str());
          return 0;
        },
        aliasAnalysisFromSchema()),
#define CREATE_COPY_OP(other_type, c_type)                                 \
  Operator(                                                                \
      "aten::copy_(Tensor(a!) self, " #other_type " other) -> Tensor(a!)", \
      [](Stack& stack) {                                                   \
        at::Tensor t;                                                      \
        c_type other;                                                      \
        pop(stack, t, other);                                              \
        std::move(t) = other; /* NOLINT(bugprone-use-after-move) */        \
        push(stack, std::move(t)); /* NOLINT(bugprone-use-after-move) */   \
        return 0;                                                          \
      },                                                                   \
      aliasAnalysisFromSchema())

    CREATE_COPY_OP(Tensor, at::Tensor),
    CREATE_COPY_OP(int, int64_t),
    CREATE_COPY_OP(float, double),
#undef CREATE_COPY_OP

    DEFINE_BINARY_OP(aten::add, a + b),
    DEFINE_BINARY_OP(aten::sub, a - b),
    DEFINE_BINARY_OP(aten::mul, a* b),

    // int ** int produces a float, because negative exponents produce float
    // results
    DEFINE_GENERIC_OP(
        aten::pow,
        static_cast<double>(pow(a, b)),
        static_cast<double>(pow(a, b)),
        float,
        float),
    DEFINE_INT_FLOAT_OP(aten::pow, pow(a, b), float),
    DEFINE_SCALAR_BINARY_OP(
        aten::pow,
        static_cast<double>(pow(a, b)),
        static_cast<double>(pow(a, b)),
        float),

    DEFINE_BINARY_OP(aten::pow, pow(a, b)),
    // min and max are in prim:: because there is a difference between
    // the python builtin 'min' and 'torch.min'
    DEFINE_BINARY_OP(prim::min, a < b ? a : b),
    DEFINE_BINARY_OP(prim::max, a > b ? a : b),

    // Pass in two ops for handling int and float separately as % in C++ only
    // works for int The modulus calculation is different between C++ and Python
    // (on negative), we preserve the python behavior as it's more common and
    // match python syntax, hence the conversion.
    DEFINE_GENERIC_OP(
        aten::remainder,
        (b + (a % b)) % b,
        fmod((b + fmod(a, b)), b),
        int,
        float),
    DEFINE_INT_FLOAT_OP(aten::remainder, fmod((b + fmod(a, b)), b), float),
    DEFINE_SCALAR_BINARY_OP(
        aten::remainder,
        (b + (a % b)) % b,
        fmod((b + fmod(a, b)), b),
        Scalar),

    DEFINE_GENERIC_OP(
        aten::floordiv,
        floordiv(a, b),
        std::floor(a / b),
        int,
        float),
    DEFINE_INT_FLOAT_OP(aten::floordiv, std::floor(a / b), float),
    DEFINE_SCALAR_BINARY_OP(
        aten::floordiv,
        floordiv(a, b),
        std::floor(a / b),
        Scalar),

    // NB: This is the python truediv operation
    DEFINE_GENERIC_OP(
        aten::div,
        static_cast<double>(a) / static_cast<double>(b),
        a / b,
        float,
        float),
    DEFINE_SCALAR_BINARY_OP(
        aten::div,
        static_cast<double>(a) / static_cast<double>(b),
        a / b,
        float),

    // only used in loop unrolling, not exposed to end users
    DEFINE_INT_OP(aten::__round_to_zero_floordiv, a / b),

    // only used internally in range() translation
    Operator(
        "aten::__range_length(int lo, int hi, int step) -> int",
        [](Stack& stack) {
          int64_t lo, hi, step;
          pop(stack, lo, hi, step);
          // error handling when step_val = 0 during runtime
          if (step == 0) {
            throw std::runtime_error("range() arg 3 must not be zero");
          }
          if (step > 0 && lo < hi)
            push(stack, 1 + (hi - 1 - lo) / step);
          else if (step < 0 && lo > hi)
            push(stack, 1 + (lo - 1 - hi) / (0 - step));
          else
            push(stack, 0);
          return 0;
        },
        aliasAnalysisFromSchema()),
    Operator(
        "aten::__derive_index(int index, int start, int step) -> int",
        [](Stack& stack) {
          int64_t index, start, step;
          pop(stack, index, start, step);
          push(stack, start + index * step);
          return 0;
        },
        aliasAnalysisFromSchema()),

    DEFINE_INT_OP(aten::__and__, a& b),
    DEFINE_INT_OP(aten::__or__, a | b),
    DEFINE_INT_OP(aten::__xor__, a ^ b),

    DEFINE_UNARY_OP(aten::floor, floor(a), int, int),
    DEFINE_UNARY_OP(aten::ceil, ceil(a), int, int),
    DEFINE_UNARY_OP(aten::round, std::round(a), float, float),
    DEFINE_UNARY_OP(aten::log, std::log(a), float, float),
    DEFINE_BINARY_FLOAT_OP(aten::log, std::log(a) / std::log(b)),
    DEFINE_UNARY_OP(aten::log1p, std::log1p(a), float, float),
    DEFINE_UNARY_OP(aten::log10, std::log10(a), float, float),
    DEFINE_UNARY_OP(aten::exp, std::exp(a), float, float),
    DEFINE_UNARY_OP(aten::sqrt, std::sqrt(a), float, float),
    DEFINE_UNARY_OP(aten::acos, std::acos(a), float, float),
    DEFINE_UNARY_OP(aten::asin, std::asin(a), float, float),
    DEFINE_UNARY_OP(aten::atan, std::atan(a), float, float),
    DEFINE_BINARY_FLOAT_OP(aten::atan2, std::atan2(a, b)),
    DEFINE_UNARY_OP(aten::cos, std::cos(a), float, float),
    DEFINE_UNARY_OP(aten::sin, std::sin(a), float, float),
    DEFINE_UNARY_OP(aten::tan, std::tan(a), float, float),
    DEFINE_UNARY_OP(aten::asinh, std::asinh(a), float, float),
    DEFINE_UNARY_OP(aten::atanh, std::atanh(a), float, float),
    DEFINE_UNARY_OP(aten::acosh, std::acosh(a), float, float),
    DEFINE_UNARY_OP(aten::sinh, std::sinh(a), float, float),
    DEFINE_UNARY_OP(aten::cosh, std::cosh(a), float, float),
    DEFINE_UNARY_OP(aten::tanh, std::tanh(a), float, float),
    DEFINE_UNARY_OP(aten::degrees, degrees(a), float, float),
    DEFINE_UNARY_OP(aten::radians, radians(a), float, float),
    DEFINE_BINARY_FLOAT_OP(aten::fmod, std::fmod(a, b)),
    DEFINE_UNARY_INT_OP(aten::factorial, factorial(a), int),
    DEFINE_UNARY_FLOAT_OP(aten::isnan, std::isnan(a), bool),
    DEFINE_UNARY_FLOAT_OP(aten::isfinite, std::isfinite(a), bool),
    DEFINE_UNARY_FLOAT_OP(aten::isinf, std::isinf(a), bool),
    Operator(
        "aten::modf(float a) -> (float, float)",
        [](Stack& stack) {
          double a;
          pop(stack, a);
          double b, c;
          b = modf(a, &c);
          push(stack, b, c);
          return 0;
        },
        aliasAnalysisFromSchema()),
    Operator(
        "aten::frexp(float a) -> (float, int)",
        [](Stack& stack) {
          double a;
          pop(stack, a);
          double m;
          int e;
          m = std::frexp(a, &e);
          push(stack, m, e);
          return 0;
        },
        aliasAnalysisFromSchema()),
    Operator(
        "aten::ldexp(float x, int i) -> float",
        [](Stack& stack) {
          double a;
          int64_t b;
          pop(stack, a, b);
          push(stack, std::ldexp(a, b));
          return 0;
        },
        aliasAnalysisFromSchema()),
    DEFINE_BINARY_FLOAT_OP(aten::mathremainder, std::remainder(a, b)),

    // TODO: move abs to aten namespace because it's schematized!
    DEFINE_UNARY_OP(prim::abs, std::abs(a), int, float),
    Operator(
        "prim::abs(Tensor x) -> Tensor",
        [](Stack& stack) {
          at::Tensor x;
          pop(stack, x);
          push(stack, x.abs());
          return 0;
        },
        aliasAnalysisFromSchema()),

    DEFINE_INT_OP(aten::gcd, gcd(a, b)),

    DEFINE_GENERIC_OP(
        aten::copysign,
        std::copysign(a, b),
        std::copysign(a, b),
        float,
        float),
    DEFINE_INT_FLOAT_OP(aten::copysign, std::copysign(a, b), float),
    DEFINE_SCALAR_BINARY_OP(
        aten::copysign,
        std::copysign(a, b),
        std::copysign(a, b),
        float),

    DEFINE_UNARY_OP(aten::gamma, std::tgamma(a), float, float),
    DEFINE_UNARY_OP(aten::erf, std::erf(a), float, float),
    DEFINE_UNARY_OP(aten::erfc, std::erfc(a), float, float),
    DEFINE_UNARY_OP(aten::expm1, std::expm1(a), float, float),
    DEFINE_UNARY_OP(aten::fabs, std::fabs(a), float, float),
    DEFINE_UNARY_OP(aten::lgamma, std::lgamma(a), float, float),
    DEFINE_UNARY_OP(aten::asinh, std::asinh(a), float, float),
    DEFINE_UNARY_OP(aten::atanh, std::atanh(a), float, float),
    DEFINE_UNARY_OP(aten::cosh, std::cosh(a), float, float),
    DEFINE_UNARY_OP(aten::sinh, std::sinh(a), float, float),
    DEFINE_UNARY_OP(aten::tanh, std::tanh(a), float, float),

    Operator(
        "aten::isnan(float a) -> bool",
        [](Stack& stack) {
          double a;
          pop(stack, a);
          push(stack, std::isnan(a));
          return 0;
        },
        aliasAnalysisFromSchema()),

    DEFINE_COMPARISON_OP(aten::ne, a != b),
    DEFINE_COMPARISON_OP(aten::eq, a == b),
    DEFINE_COMPARISON_OP(aten::lt, a < b),
    DEFINE_COMPARISON_OP(aten::gt, a > b),
    DEFINE_COMPARISON_OP(aten::le, a <= b),
    DEFINE_COMPARISON_OP(aten::ge, a >= b),
    DEFINE_BOOL_OP(aten::__and__, a&& b),
    DEFINE_BOOL_OP(aten::__or__, a || b),
    DEFINE_BOOL_OP(aten::__xor__, a != b),

    DEFINE_UNARY_OP(aten::neg, -a, int, float),
    Operator(
        "aten::__not__(bool self) -> bool",
        [](Stack& stack) {
          push(stack, !pop(stack).toBool());
          return 0;
        },
        aliasAnalysisFromSchema()),
    Operator(
        "aten::__is__(t1 self, t2 obj) -> bool",
        [](Stack& stack) {
          IValue self, obj;
          pop(stack, self, obj);
          push(stack, self.isSameIdentity(obj));
          return 0;
        },
        aliasAnalysisFromSchema()),
    Operator(
        "aten::__isnot__(t1 self, t2 obj) -> bool",
        [](Stack& stack) {
          IValue self, obj;
          pop(stack, self, obj);
          push(stack, !self.isSameIdentity(obj));
          return 0;
        },
        aliasAnalysisFromSchema()),
    Operator(
        "aten::_tensor_to_list(Tensor self) -> int[]",
        [](Stack& stack) {
          at::Tensor t;
          pop(stack, t);
          c10::List<int64_t> elems;
          elems.reserve(t.size(0));
          for (int i = 0; i < t.size(0); i++) {
            elems.push_back(*t[i].data_ptr<int32_t>());
          }
          push(stack, std::move(elems));
          return 0;
        },
        aliasAnalysisFromSchema()),
    Operator(
        "aten::_list_to_tensor(int[] self) -> Tensor",
        [](Stack& stack) {
          c10::List<int64_t> l = pop(stack).toIntList();
          auto t = torch::empty(
              {static_cast<int64_t>(l.size())}, at::dtype(at::kInt));
          for (size_t i = 0; i < l.size(); i++) {
            t[i] = l.get(i);
          }
          push(stack, std::move(t));
          return 0;
        },
        aliasAnalysisFromSchema()),
#define CREATE_DICT_OPS(key_type)                                             \
  Operator(                                                                   \
      "aten::len(Dict(" key_type ", t) self) -> int",                         \
      dictLen,                                                                \
      aliasAnalysisFromSchema()),                                             \
      Operator(                                                               \
          "aten::keys(Dict(" key_type ", t) self) -> " key_type "[](*)",      \
          dictKeys,                                                           \
          aliasAnalysisFromSchema()),                                         \
      Operator(                                                               \
          "aten::values(Dict(" key_type ", t) self) -> t[](*)",               \
          dictValues,                                                         \
          aliasAnalysisFromSchema()),                                         \
      Operator(                                                               \
          "aten::__getitem__(Dict(" key_type ", t) self, " key_type           \
          " key) -> t(*)",                                                    \
          dictIndex,                                                          \
          aliasAnalysisFromSchema()),                                         \
      Operator(                                                               \
          "aten::get(Dict(" key_type ", t) self, " key_type " key) -> t(*)?", \
          dictGet<false>,                                                     \
          aliasAnalysisFromSchema()),                                         \
      Operator(                                                               \
          "aten::get(Dict(" key_type ", t) self, " key_type                   \
          " key, t default_value) -> t(*)",                                   \
          dictGet<true>,                                                      \
          aliasAnalysisFromSchema()),                                         \
      Operator(                                                               \
          "aten::setdefault(Dict(" key_type ", t)(a!) self, " key_type        \
          "(b -> *) key, t(c -> *) default_value) -> t(*)",                   \
          dictSetDefault,                                                     \
          aliasAnalysisFromSchema()),                                         \
      Operator(                                                               \
          "aten::Delete(Dict(" key_type ", t)(a!) self, " key_type            \
          " key) -> ()",                                                      \
          dictDelete,                                                         \
          aliasAnalysisFromSchema()),                                         \
      Operator(                                                               \
          "aten::pop(Dict(" key_type ", t)(a!) self, " key_type               \
          " key) -> t(*)",                                                    \
          dictPop<false>,                                                     \
          aliasAnalysisFromSchema()),                                         \
      Operator(                                                               \
          "aten::pop(Dict(" key_type ", t)(a!) self, " key_type               \
          " key, t default_value) -> t(*)",                                   \
          dictPop<true>,                                                      \
          aliasAnalysisFromSchema()),                                         \
      Operator(                                                               \
          "aten::popitem(Dict(" key_type ", t)(a!) self) -> ((" key_type      \
          ", t))",                                                            \
          dictPopItem,                                                        \
          aliasAnalysisFromSchema()),                                         \
      Operator(                                                               \
          "aten::clear(Dict(" key_type ", t)(a!) self) -> ()",                \
          dictClear,                                                          \
          aliasAnalysisFromSchema()),                                         \
      Operator(                                                               \
          "aten::update(Dict(" key_type ", t)(a!) self, Dict(" key_type       \
          ", t)(a!) to_add) -> ()",                                           \
          dictUpdate,                                                         \
          aliasAnalysisFromSchema()),                                         \
      Operator(                                                               \
          "aten::items(Dict(" key_type ", t) self) -> ((" key_type ", t)[])", \
          dictItems,                                                          \
          aliasAnalysisFromSchema()),                                         \
      Operator(                                                               \
          "aten::copy(Dict(" key_type ", t)(a) self) -> Dict(" key_type       \
          ", t)",                                                             \
          dictCopy,                                                           \
          aliasAnalysisFromSchema()),                                         \
      Operator(                                                               \
          "aten::__contains__(Dict(" key_type ", t) dict, " key_type          \
          " key) -> bool",                                                    \
          dictContains,                                                       \
          aliasAnalysisFromSchema()),                                         \
      Operator(                                                               \
          "aten::_set_item(Dict(" key_type ", t)(a!) l, " key_type            \
          "(b -> *) idx, t(c -> *) v) -> ()",                                 \
          dictSetItem,                                                        \
          aliasAnalysisFromSchema()),                                         \
      Operator(                                                               \
          "aten::dict((" key_type ", tVal)[] inputs) -> Dict(" key_type       \
          ", tVal)",                                                          \
          dictConstructFromList,                                              \
          aliasAnalysisFromSchema())

    CREATE_DICT_OPS("str"),
    CREATE_DICT_OPS("int"),
    CREATE_DICT_OPS("float"),
    CREATE_DICT_OPS("Tensor"),
#undef CREATE_DICT_OPS

    Operator(
        "aten::divmod(int x, int y) -> (int, int)",
        [](Stack& stack) {
          int64_t a, b;
          lldiv_t divresult = {};
          pop(stack, a, b);
          if (b == 0) {
            throw std::runtime_error("ZeroDivisionError: integer division or modulo by zero");
          }
          divresult = lldiv(a, b);
          if (divresult.rem && (a < 0) != (b < 0)) {
            divresult.quot -= 1;
            divresult.rem  += b;
          }
          push(stack, static_cast<int64_t>(divresult.quot), \
            static_cast<int64_t>(divresult.rem));
          return 0;
        },
        aliasAnalysisFromSchema()),
    Operator(
        "aten::divmod(float x, float y) -> (float, float)",
        [](Stack& stack) {
          double a, b;
          pop(stack, a, b);
          if (b == 0) {
            throw std::runtime_error("ZeroDivisionError: float divmod()");
          }
          double rem = fmod(a, b);
          if (rem && (a < 0) != (b < 0)) {
            rem  += b;
          }
          push(stack, (a - rem)/b, rem);
          return 0;
        },
        aliasAnalysisFromSchema()),
#define DEFINE_DIVMOD_MIXED_OP(type_a, type_b)                           \
  Operator(                                                              \
      "aten::divmod(" #type_a " x," #type_b " y) -> (float, float)",     \
      [](Stack& stack) {                                                 \
        type_a a;                                                        \
        type_b b;                                                        \
        pop(stack, a, b);                                                \
        if (b == 0) {                                                    \
          throw std::runtime_error("ZeroDivisionError: float divmod()"); \
        }                                                                \
        double quot = floor(a / b);                                      \
        double rem = a - (quot * b);                                     \
        push(stack, quot, rem);                                          \
        return 0;                                                        \
      },                                                                 \
      aliasAnalysisFromSchema())

    DEFINE_DIVMOD_MIXED_OP(int, float),
    DEFINE_DIVMOD_MIXED_OP(float, int),

#undef DEFINE_DIVMOD_MIXED_OP

    Operator(
        "aten::hash(str t) -> int",
        hashValue<std::string>,
        aliasAnalysisFromSchema()),
    Operator(
        "aten::hash(int t) -> int",
        hashValue<int>,
        aliasAnalysisFromSchema()),
    Operator(
        "aten::hash(float t) -> int",
        hashValue<double>,
        aliasAnalysisFromSchema()),
});

bool simpleClassTypeArg(const Argument& arg, const ClassTypePtr& type) {
  return arg.type() == type && !arg.kwarg_only() && !arg.default_value();
}

Function* checkSortSchema(const c10::TypePtr& list_element_type) {
  std::stringstream error_str;
  if (auto class_type = list_element_type->cast<ClassType>()) {
    if (auto method = class_type->getMethod("__lt__")) {
      const auto& lt_schema = method->getSchema();
      const auto& schema_args = lt_schema.arguments();
      bool error =
          (schema_args.size() != 2 ||
           !simpleClassTypeArg(schema_args[0], class_type) ||
           !simpleClassTypeArg(schema_args[1], class_type) ||
           lt_schema.returns().size() != 1 ||
           lt_schema.returns()[0].type() != BoolType::get());
      if (!error) {
        return method;
      }
    }
    error_str << "To sort a list of " << class_type->python_str()
              << " it must define a "
              << "__lt__ method with two inputs of type "
              << class_type->python_str() << " that "
              << "returns a bool";
  } else {
    error_str << "To sort a list of " << list_element_type->python_str()
              << " must be of Tensors, ints, floats, bools or "
              << "a User Defined Class that defines the __lt__ compare method"
              << ", got list of " << list_element_type->python_str() << "\n";
  }
  throw std::runtime_error(error_str.str());
}

template <bool has_reverse_arg, bool copy_return_list>
int sort_op(Stack& stack) {
  bool reverse = has_reverse_arg ? pop(stack).toBool() : false;
  auto g_list = pop(stack).toList();
  if (copy_return_list) {
    g_list = g_list.copy();
  }
  Stack sort_stack;
  Function* lt_func = nullptr;
  std::sort(
      g_list.begin(),
      g_list.end(),
      [reverse, &sort_stack, &lt_func](IValue a, IValue b) -> bool {
        // "strict weak ordering" issue - see other sort
        if (a.isSameIdentity(b)) {
          return false;
        }
        if (!lt_func) {
          lt_func =  checkSortSchema(a.type());
        }
        sort_stack.push_back(a);
        sort_stack.push_back(b);
        lt_func->run(sort_stack);
        return pop(sort_stack).toBool() != reverse;
      });
  if (copy_return_list) {
    push(stack, g_list);
  }
  return 0;
}

// NB: this must be registered after the other aten::sort operators
RegisterOperators regSort({
    Operator(
        "aten::sorted(t[](a) self) -> (t[])",
        sort_op</*has_reverse_arg*/false, /*copy_return_list*/true>,
        aliasAnalysisFromSchema()),
    Operator(
        "aten::sort(t[](a!) self, bool reverse=False) -> ()",
        sort_op</*has_reverse_arg*/true, /*copy_return_list*/false>,
        aliasAnalysisFromSchema()),
});

// reference: _output_size in torch/nn/functional.py
// size can be none, int or intlist
// scale_factors can be none, float, or floatlist
std::vector<int64_t> _output_size(
    const at::Tensor& input,
    size_t dim,
    const IValue& size,
    const IValue& scale_factors) {
  if (!size.isNone()) {
    if (size.isInt()) {
      std::vector<int64_t> repeated(dim, size.toInt());
      return repeated;
    } else {
      return size.toIntVector();
    }
  }
  std::vector<double> scale_repeated;
  if (scale_factors.isDouble()) {
    scale_repeated = std::vector<double>(dim, scale_factors.toDouble());
  } else {
    scale_repeated = scale_factors.toDoubleVector();
  }
  std::vector<int64_t> ret;
  for (size_t i = 0; i < dim; ++i) {
    ret.push_back(std::floor(input.size(i + 2) * scale_repeated[i]));
  }
  return ret;
}

// return true if v is a real float
// and false if it is an integer
bool _is_floating_value(double v) {
  return std::floor(v) != v;
}

// reference: interpolate in torch/nn/functional.py
// size can be none, int or intlist
// scale_factors can be none, float, or floatlist
at::Tensor interpolate(
    const at::Tensor& input,
    const IValue& size,
    const IValue& scale_factors,
    const std::string& mode,
    c10::optional<bool> align_corners,
    c10::optional<bool> recompute_scale_factor) {
  if ((mode == "nearest" || mode == "area")) {
    if (align_corners != c10::nullopt) {
      throw std::runtime_error(
          "align_corners option can only be set with the "
          "interpolating modes: linear | bilinear | bicubic | trilinear");
    }
  } else {
    if (align_corners == c10::nullopt) {
      AT_WARN(
          "Default upsampling behavior when mode=",
          mode,
          " is changed "
          "to align_corners=False since 0.4.0. Please specify align_corners=True "
          "if the old behavior is desired. See the documentation of nn.Upsample for details");
      align_corners = false;
    }
  }

  double scale_factors_1 = -1.0;
  double scale_factors_2 = -1.0;
  double scale_factors_3 = -1.0;

  if(!scale_factors.isNone() && recompute_scale_factor == c10::nullopt) {
    recompute_scale_factor = true;
    bool warn_recompute_scale_factor = false;

    if (scale_factors.isDouble()) {
      // only warn when the scales have floating values since
      // the result for ints is the same with/without recompute_scale_factor
      if (_is_floating_value(scale_factors.toDouble())){
        warn_recompute_scale_factor = true;
      }
    } else if (scale_factors.isDoubleList()) {
      auto scale_factors_list = scale_factors.toDoubleList();

      for (const auto & scales : scale_factors_list) {
        // only warn when the scales have floating values since
        // the result for ints is the same with/without recompute_scale_factor
        if(_is_floating_value(scales)) {
          warn_recompute_scale_factor = true;
          break;
        }
      }
    }

    if(warn_recompute_scale_factor) {
      AT_WARN(
        "The default behavior for interpolate/upsample with float scale_factor will change "
        "in 1.5.0 to align with other frameworks/libraries, and use scale_factor directly, "
        "instead of relying on the computed output size. "
        "If you wish to keep the old behavior, please set recompute_scale_factor=True. "
        "See the documentation of nn.Upsample for details.");
    }
  }

  if(recompute_scale_factor == false) {
    if (scale_factors.isDouble()) {
      scale_factors_1 = scale_factors.toDouble();
      scale_factors_2 = scale_factors.toDouble();
      scale_factors_3 = scale_factors.toDouble();
    } else if (scale_factors.isDoubleList()) {
      auto scale_factors_list = scale_factors.toDoubleList();
      scale_factors_1 = scale_factors_list[0];
      if (scale_factors_list.size() >= 2){
        scale_factors_2 = scale_factors_list[1];
        if (scale_factors_list.size() >= 3){
          scale_factors_3 = scale_factors_list[2];
        }
      }
    }
  }

  const auto dim1d = 3;
  const auto dim2d = 4;
  const auto dim3d = 5;

  auto input_dim = input.dim();
  if (input_dim == dim1d && mode == "nearest")
    return at::upsample_nearest1d(
        input, _output_size(input, 1, size, scale_factors), scale_factors_1);
  if (input_dim == dim2d && mode == "nearest")
    return at::upsample_nearest2d(
        input, _output_size(input, 2, size, scale_factors), scale_factors_1, scale_factors_2);
  if (input_dim == dim3d && mode == "nearest")
    return at::upsample_nearest3d(
        input, _output_size(input, 3, size, scale_factors), scale_factors_1, scale_factors_2, scale_factors_3);
  if (input_dim == dim1d && mode == "area")
    return at::adaptive_avg_pool1d(
        input, _output_size(input, 1, size, scale_factors));
  if (input_dim == dim2d && mode == "area")
    return at::adaptive_avg_pool2d(
        input, _output_size(input, 2, size, scale_factors));
  if (input_dim == dim3d && mode == "area")
    return at::adaptive_avg_pool3d(
        input, _output_size(input, 3, size, scale_factors));
  if (input_dim == dim1d && mode == "linear")
    return at::upsample_linear1d(
        input, _output_size(input, 1, size, scale_factors), *align_corners, scale_factors_1);
  if (input_dim == dim1d && mode == "bilinear")
    throw std::runtime_error("Got 3D input, but bilinear mode needs 4D input");
  if (input_dim == dim1d && mode == "bicubic")
    throw std::runtime_error("Got 3D input, but bicubic mode needs 4D input");
  if (input_dim == dim1d && mode == "trilinear")
    throw std::runtime_error("Got 3D input, but trilinear mode needs 5D input");
  if (input_dim == dim2d && mode == "linear")
    throw std::runtime_error("Got 4D input, but linear mode needs 3D input");
  if (input_dim == dim2d && mode == "bilinear")
    return at::upsample_bilinear2d(
        input, _output_size(input, 2, size, scale_factors), *align_corners, scale_factors_1, scale_factors_2);
  if (input_dim == dim2d && mode == "bicubic")
    return at::upsample_bicubic2d(
        input, _output_size(input, 2, size, scale_factors), *align_corners, scale_factors_1, scale_factors_2);
  if (input_dim == dim2d && mode == "trilinear")
    throw std::runtime_error("Got 4D input, but trilinear mode needs 5D input");
  if (input_dim == dim3d && mode == "linear")
    throw std::runtime_error("Got 5D input, but linear mode needs 3D input");
  if (input_dim == dim3d && mode == "bilinear")
    throw std::runtime_error("Got 5D input, but bilinear mode needs 4D input");
  if (input_dim == dim3d && mode == "bicubic")
    throw std::runtime_error("Got 5D input, but bicubic mode needs 4D input");
  if (input_dim == dim3d && mode == "trilinear")
    return at::upsample_trilinear3d(
        input, _output_size(input, 3, size, scale_factors), *align_corners, scale_factors_1, scale_factors_2, scale_factors_3);

  AT_ERROR(
      "Input Error: Only 3D, 4D and 5D input Tensors supported",
      " (got ",
      input_dim,
      "D) for the modes: nearest | linear | bilinear | trilinear",
      " (got ",
      mode,
      ") ");
}

int interpolate_op(Stack& stack) {
    at::Tensor input;
    IValue size;
    IValue scale_factors;
    std::string mode;
    IValue align_corners;
    IValue recompute_scale_factor;
    pop(stack, input, size, scale_factors, mode, align_corners, recompute_scale_factor);
    at::Tensor res = interpolate(
        input, size, scale_factors, mode, align_corners.toOptional<bool>(), recompute_scale_factor.toOptional<bool>());
    push(stack, std::move(res));
    return 0;
}

// interpolate takes in float & float[] for scale factor
// upsample takes in int & int[], so convert the ints to floats before
// passing on to the interpolate op
IValue convert_scale_factor_to_double(const IValue& int_ivalue) {
  IValue scale_factor_double;
  if (int_ivalue.isInt()) {
    scale_factor_double = static_cast<double>(int_ivalue.toInt());
  } else if (int_ivalue.isIntList()) {
    auto int_list = int_ivalue.toIntVector();
    std::vector<double> double_vec(int_list.begin(), int_list.end());
    scale_factor_double = double_vec;
  } else if (int_ivalue.isNone()) {
    return IValue();
  } else {
    std::stringstream ss;
    ss << "Expecting optional int or int list arg for scale factor, got"
       << int_ivalue;
    throw std::runtime_error(ss.str());
  }
  return scale_factor_double;
}

int upsample_nearest_op(Stack& stack) {
  at::Tensor input;
  IValue size;
  IValue scale_factor_int;
  pop(stack, input, size, scale_factor_int);
  IValue scale_factor_double = convert_scale_factor_to_double(scale_factor_int);
  at::Tensor res =
      interpolate(input, size, scale_factor_double, "nearest", c10::nullopt, c10::nullopt);
  push(stack, std::move(res));
  return 0;
}

int upsample_op(Stack& stack) {
  at::Tensor input;
  IValue size;
  IValue scale_factor_int;
  std::string mode;
  IValue align_corners;
  pop(stack, input, size, scale_factor_int, mode, align_corners);
  IValue scale_factor_double = convert_scale_factor_to_double(scale_factor_int);
  at::Tensor res = interpolate(
      input, size, scale_factor_double, mode, align_corners.toOptional<bool>(), c10::nullopt);
  push(stack, std::move(res));
  return 0;
}

int upsample_bilinear_op(Stack& stack) {
  at::Tensor input;
  IValue size;
  IValue scale_factor_int;
  pop(stack, input, size, scale_factor_int);
  IValue scale_factor_double = convert_scale_factor_to_double(scale_factor_int);
  at::Tensor res =
      interpolate(input, size, scale_factor_double, "bilinear", true, c10::nullopt);
  push(stack, std::move(res));
  return 0;
}

RegisterOperators reg3({
    Operator(
        "aten::__interpolate(Tensor input, int? size = None, float[]? scale_factor = None, str mode = 'nearest', bool? align_corners = None, bool? recompute_scale_factor = None) -> Tensor",
        interpolate_op,
        aliasAnalysisFromSchema()),
    Operator(
        "aten::__interpolate(Tensor input, int[]? size = None, float[]? scale_factor = None, str mode = 'nearest', bool? align_corners = None, bool? recompute_scale_factor = None) -> Tensor",
        interpolate_op,
        aliasAnalysisFromSchema()),
    Operator(
        "aten::__interpolate(Tensor input, int? size = None, float? scale_factor = None, str mode = 'nearest', bool? align_corners = None, bool? recompute_scale_factor = None) -> Tensor",
        interpolate_op,
        aliasAnalysisFromSchema()),
    Operator(
        "aten::__interpolate(Tensor input, int[]? size = None, float? scale_factor = None, str mode = 'nearest', bool? align_corners = None, bool? recompute_scale_factor = None) -> Tensor",
        interpolate_op,
        aliasAnalysisFromSchema()),

    Operator(
        "aten::__upsample_nearest(Tensor input, int? size = None, int? scale_factor = None) -> Tensor",
        upsample_nearest_op,
        aliasAnalysisFromSchema()),
    Operator(
        "aten::__upsample_nearest(Tensor input, int[]? size = None, int? scale_factor = None) -> Tensor",
        upsample_nearest_op,
        aliasAnalysisFromSchema()),

    Operator(
        "aten::__upsample(Tensor input, int? size = None, int? scale_factor = None, str mode = 'nearest', bool? align_corners = None) -> Tensor",
        upsample_op,
        aliasAnalysisFromSchema()),
    Operator(
        "aten::__upsample(Tensor input, int[]? size = None, int? scale_factor = None, str mode = 'nearest', bool? align_corners = None) -> Tensor",
        upsample_op,
        aliasAnalysisFromSchema()),

    Operator(
        "aten::__upsample_bilinear(Tensor input, int? size = None, int? scale_factor = None) -> Tensor",
        upsample_bilinear_op,
        aliasAnalysisFromSchema()),
    Operator(
        "aten::__upsample_bilinear(Tensor input, int[]? size = None, int? scale_factor = None) -> Tensor",
        upsample_bilinear_op,
        aliasAnalysisFromSchema()),
    Operator(
        "aten::__upsample_bilinear(Tensor input, int? size = None, int[]? scale_factor = None) -> Tensor",
        upsample_bilinear_op,
        aliasAnalysisFromSchema()),
    Operator(
        "aten::__upsample_bilinear(Tensor input, int[]? size = None, int[]? scale_factor = None) -> Tensor",
        upsample_bilinear_op,
        aliasAnalysisFromSchema()),

});

at::Tensor leaky_relu(const at::Tensor& tensor, double scalar) {
  return at::leaky_relu(tensor, scalar);
}
at::Tensor cat(const c10::List<at::Tensor>& tensors) {
  return at::cat(tensors.vec());
}

std::string get_first(const c10::List<c10::List<std::string>>& strings) {
  return strings.get(0).get(0);
}

static auto reg4 =
    torch::RegisterOperators()
        .op("_test::leaky_relu(Tensor self, float v=0.01) -> Tensor",
            &leaky_relu)
        .op("_test::cat(Tensor[] inputs) -> Tensor", &cat)
        .op("_test::get_first", &get_first);
} // namespace
} // namespace jit
} // namespace torch<|MERGE_RESOLUTION|>--- conflicted
+++ resolved
@@ -1036,34 +1036,7 @@
          "prim::unchecked_unwrap_optional(t(a)? optional) -> t(a)",
          noop,
          aliasAnalysisFromSchema()),
-<<<<<<< HEAD
-     Operator(prim::unchecked_cast, noop, aliasAnalysisSpecialCase()),
-     Operator(
-         prim::fork,
-         [](const Node* node) -> Operation {
-           Code code(node->g(attr::Subgraph), "<forked function>");
-           int n_inputs = node->inputs().size();
-           AT_ASSERT(node->blocks().size() == 0);
-           AT_ASSERT(node->hasAttribute(attr::Subgraph));
-           return [=](Stack& stack) {
-             // Move inputs to a separate stack
-             InterpreterState forked_interprester(code);
-             InterpreterContinuation continuation(
-                 forked_interprester,
-                 Stack(stack.end() - n_inputs, stack.end()),
-                 autograd::GradMode::is_enabled());
-             drop(stack, n_inputs);
-
-             push(stack, forked_interprester.getFuture());
-
-             at::launch(std::move(continuation));
-             return 0;
-           };
-         },
-         aliasAnalysisSpecialCase()),
-=======
      Operator("prim::unchecked_cast(t x) -> t", noop, aliasAnalysisSpecialCase()),
->>>>>>> 414198cc
      Operator(
          "aten::wait(Future(t) self) -> t",
          [](Stack& stack) {
